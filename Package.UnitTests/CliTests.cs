﻿//            Copyright Keysight Technologies 2012-2019
// This Source Code Form is subject to the terms of the Mozilla Public
// License, v. 2.0. If a copy of the MPL was not distributed with this
// file, you can obtain one at http://mozilla.org/MPL/2.0/.
using NUnit.Framework;
using OpenTap.Cli;
using System;
using System.Collections.Generic;
using System.Diagnostics;
using System.IO;
using System.Linq;
using System.Text;
using System.Threading;
using System.Threading.Tasks;
using System.Xml;

namespace OpenTap.Package.UnitTests
{
    static class DummyPackageGenerator
    {
        public static string GeneratePackage(PackageDef definition)
        {
            foreach (var packageFile in definition.Files)
            {
                File.CreateText(packageFile.FileName).Close();
            }
            string defFileName = "generated_package.xml";
            using (var stream = File.Create(defFileName))
                definition.SaveTo(stream);

            var proc = OpenTap.Engine.UnitTests.TapProcessContainer.StartFromArgs("package create " + defFileName, TimeSpan.FromMinutes(5)); 
            proc.WaitForEnd();
            string output = proc.ConsoleOutput;
            string outputFile = definition.Name + "." + definition.Version + ".TapPackage";
            if (File.Exists(outputFile))
                return outputFile;
            else
                throw new Exception(output);
        }

        public static void AddFile(this PackageDef def, string filename)
        {
            def.Files.Add(new PackageFile { RelativeDestinationPath = filename, Plugins = new List<PluginFile>() });
        }

        internal static void InstallDummyPackage(string packageName = "Dummy", string version = "1.0", string contentFileName = "Dummy")
        {
            string installDir = Path.GetDirectoryName(typeof(Package.PackageDef).Assembly.Location);
            string packageXmlPath = Path.Combine(installDir, "Packages", packageName, "package.xml");
            Directory.CreateDirectory(Path.Combine(installDir, "Packages", packageName));
            File.WriteAllText(packageXmlPath, $@"<?xml version='1.0' encoding='utf-8' ?>
<Package Name='{packageName}' Version='{version}' xmlns ='http://opentap.io/schemas/package'>
  <Files>
    <File Path='Packages/{packageName}/{contentFileName}.txt'/>
  </Files>
</Package>");
            string contentFilePath = Path.Combine(installDir, "Packages", packageName, contentFileName);
            if (!File.Exists(contentFilePath))
                File.WriteAllText(contentFilePath, "hello");
        }

        internal static void UninstallDummyPackage(string packageName = "Dummy")
        {
            string installDir = Path.GetDirectoryName(typeof(Package.PackageDef).Assembly.Location);
            string packageDir = Path.Combine(installDir, "Packages", packageName);
            if (Directory.Exists(packageDir))
            {
                Directory.Delete(packageDir, true);
            }
        }
    }

    [TestFixture]
    public class CliTests
    {
        [OneTimeSetUp]
        public static void CreateOpenTAPPackage()
        {
            string installDir = Path.GetDirectoryName(typeof(Package.PackageDef).Assembly.Location);
            if (!File.Exists(Path.Combine(installDir, "Packages/OpenTAP/package.xml")))
            {
<<<<<<< HEAD
                var opentapPackageXmlPath = "package.xml";
                Environment.SetEnvironmentVariable("Platform", OperatingSystem.Current == OperatingSystem.Windows ? "Windows" : "Linux");
                Environment.SetEnvironmentVariable("Architecture", OperatingSystem.Current == OperatingSystem.Windows ? "x86" : "x64");
                Environment.SetEnvironmentVariable("Sign", "false");
                Environment.SetEnvironmentVariable("Debug", "true");

=======
                string opentapPackageXmlPath;
                if (OperatingSystem.Current == OpenTap.OperatingSystem.Windows)
                    opentapPackageXmlPath = "opentap.x86.package.xml";
                else
                    opentapPackageXmlPath = "opentap_linux64.package.xml";
>>>>>>> eca32290
                // Sign package is needed to create opentap
                var create = new PackageCreateAction()
                {
                    Install = true,
                    OutputPaths = new[] { "Packages/OpenTAP.TapPackage" },
                    PackageXmlFile = opentapPackageXmlPath,
                };
                using (Session.Create())
                {
                    var logs = new StringBuilder();
                    var lst = new EventTraceListener();
                    lst.MessageLogged += evt => evt.ForEach(e => logs.AppendLine(e.ToString()));
                    Log.AddListener(lst);
                    int? res = null;
                    try
                    {
                        res = create.Execute(CancellationToken.None);
                    }
                    catch
                    {
                        // ignore
                    }

                    Assert.AreEqual(0, res, "Error creating OpenTAP package. Log:\n" + logs.ToString());
                }

            }
        }


        [TestCase(true, true, null)]                 // tap package download --out /tmp/Nested/TargetDir/ pkg -r /tmp
        [TestCase(true, false, null)]                // tap package download --out /tmp/Nested/TargetDir/ /tmp/pkg.TapPackage
        [TestCase(true, true, "pkg.TapPackage")]     // tap package download --out /tmp/Nested/TargetDir/pkg.TapPackage pkg -r /tmp
        [TestCase(true, false, "pkg.TapPackage")]     // tap package download --out /tmp/Nested/TargetDir/pkg.TapPackage /tmp/pkg.TapPackage
        [TestCase(false, false, null)]               // tap package download /tmp/pkg.TapPackage
        [TestCase(false, true, null)]                // tap package download pkg -r /tmp
        public void DownloadTest(bool useOut, bool useRepo, string outFileName)
        {
            var depDef = new PackageDef {Name = "Pkg1", Version = SemanticVersion.Parse("1.0"), OS = "Windows,Linux,MacOS"};
            depDef.AddFile("Dependency.txt");
            string dep0File = DummyPackageGenerator.GeneratePackage(depDef);

            string tempFn = Path.Combine(Path.GetTempPath(), Path.GetFileName(dep0File));

            if (File.Exists(tempFn))
                File.Delete(tempFn);
            File.Move(dep0File, tempFn);

            string outArg = Path.Combine(Path.GetTempPath(), "Nested", "TargetDir" + Path.DirectorySeparatorChar);
            if (outFileName != null)
                outArg = Path.Combine(outArg, outFileName);

            string targetFile;
            // Expected output path differs depending on whether or not we specify --out
            if (useOut && outFileName == null)
                targetFile = Path.GetFullPath(Path.Combine(outArg, PackageActionHelpers.GetQualifiedFileName(depDef)));
            else if (useOut && outFileName != null)
                targetFile = Path.GetFullPath(outArg);
            else
                targetFile = Path.Combine(Path.GetDirectoryName(typeof(Package.PackageDef).Assembly.Location),
                    PackageActionHelpers.GetQualifiedFileName(depDef)); 
            try
            {

                var args = $"download ";
                if (useOut)
                    args += $" --out {outArg} ";
                
                if (useRepo)
                    args += $" {depDef.Name} -r {Path.GetDirectoryName(tempFn)} ";
                else
                    args += $" {Path.GetFileName(tempFn)} ";

                string output = RunPackageCli(args, out var exitCode, Path.GetDirectoryName(tempFn));
                Assert.AreEqual(0, exitCode, "Unexpected exit code");
                StringAssert.Contains($@"Downloaded '{depDef.Name}' to '{targetFile}'.", output);
                Assert.IsTrue(File.Exists(targetFile));
            }
            finally
            {
                File.Delete(dep0File);
                File.Delete(tempFn);
                if (useOut && outFileName == null)
                    Directory.Delete(outArg, true);
                else
                    File.Delete(targetFile);
            }
        }
        
        [Test]
        public void InstallLocalFile()
        {
            var package = new PackageDef();
            package.Name = "Dummy Something";
            package.Version = SemanticVersion.Parse("1.0.0");
            package.Description = "Cached version";

            var file = DummyPackageGenerator.GeneratePackage(package);
            if (File.Exists(Path.Combine(PackageCacheHelper.PackageCacheDirectory, file)))
                File.Delete(Path.Combine(PackageCacheHelper.PackageCacheDirectory, file));
            File.Move(file, Path.Combine(PackageCacheHelper.PackageCacheDirectory, file));

            package.Description = "Right version";
            var file2 = DummyPackageGenerator.GeneratePackage(package);

            var result = RunPackageCli("install -v -f \"" + Path.GetFullPath(file2) + "\"", out int exitcode);
            Assert.IsTrue(result.ToLower().Contains("installed"));
            Assert.IsTrue(result.ToLower().Contains("downloading file without searching"));

            var installedPackage = new Installation(Directory.GetCurrentDirectory()).GetPackages().FirstOrDefault(p => p.Name == package.Name);
            Assert.IsNotNull(installedPackage, "Package was not installed");
            Assert.AreEqual(package.Description, installedPackage.Description);
        }
        
        [Test]
        public void CheckInvalidPackageName()
        {
            // Check if name contains invalid character
            try
            {
                DummyPackageGenerator.GeneratePackage(new PackageDef(){Name = "Op/en:T\\AP"});
                Assert.Fail("Path contains invalid character");
            }
            catch (Exception e)
            {
                Console.WriteLine(e.Message);
                Assert.True(e.Message.Contains("invalid file path characters"));
            }
        }

        [TestCase(".test", 1, typeof(XmlException))]
        [TestCase("t-est", 2, typeof(Exception))]
        [TestCase("te st", 3, typeof(XmlException))]
        [TestCase("tes.t", 4, typeof(Exception))]
        [TestCase("1test", 1, typeof(XmlException))]
        [TestCase("test?", 5, typeof(XmlException))]
        public void CheckInvalidMetadata(string invalidMetadataKey, int index, Type exceptionType)
        {
            // Check if metadata contains invalid characters
            var package = new PackageDef()
            {
                Name = "test",
                MetaData = { {invalidMetadataKey,""} },
                Version = SemanticVersion.Parse("1.0.0")
            };

            try
            {
                DummyPackageGenerator.GeneratePackage(package);
            }
            catch (Exception e)
            {
                Assert.IsAssignableFrom(exceptionType, e);
                if (e is XmlException)
                    return;
                
                Assert.True(e.Message.Contains($"Found invalid character"), "Package metadata keys contains invalid");
                Assert.True(e.Message.Contains($" in package metadata key '{invalidMetadataKey}' at position {index}."), "Package metadata keys contains invalid");
            }
        }
        
        [Test]
        public void ListTest()
        {
            int exitCode;
            string output = RunPackageCli("list", out exitCode);
            Assert.AreEqual(0, exitCode, $"Unexpected exit code.{Environment.NewLine}{output}");
            StringAssert.Contains("OpenTAP ", output);
            Debug.Write(output);
        }

        [Test]
        public void ShowTest()
        {
            int exitCode;
            string output = RunPackageCli("show OpenTAP", out exitCode);
            Assert.AreEqual(0, exitCode, $"Unexpected exit code.{Environment.NewLine}{output}");
            StringAssert.Contains("OpenTAP", output);
            Debug.Write(output);
        }

        [Ignore("This does not work on build runners")]
        [Test]
        public void TAPUninstallSelfTest()
        {
            int exitCode;
            string testDir = "../UninstallOpenTAP";
            try
            {
                Directory.CreateDirectory(testDir);
                string output = RunPackageCli($"install Packages/OpenTAP.TapPackage --target {testDir} -f", out exitCode);
                Debug.Write(output);
                Assert.AreEqual(0, exitCode, "Unexpected exit code.\r\n" + output);
                Debug.Write("--------------------------------------------");
                string workingDir = Path.Combine(Directory.GetCurrentDirectory(), testDir);
                output = RunPackageCliWrapped($"uninstall OpenTAP -v", out exitCode, workingDir, Path.Combine(workingDir, "tap.exe"));
                Debug.Write(output);
                if (File.Exists(Path.Combine(testDir, "OpenTap.dll")) || File.Exists(Path.Combine(testDir, "OpenTap.Package.dll")) || Directory.Exists(Path.Combine(testDir, "Packages")))
                    Console.WriteLine(output);
                Assert.False(File.Exists(Path.Combine(testDir, "OpenTap.dll")), "OpenTap.dll was not deleted!");
                Assert.False(File.Exists(Path.Combine(testDir, "OpenTap.Package.dll")), "OpenTap.Package.dll was not deleted!");
                Assert.False(Directory.Exists(Path.Combine(testDir, "Packages")), "Packages directory was not deleted!");
            }
            finally
            {
                try
                {
                    Directory.Delete(testDir, true);
                }
                catch { }
            }
        }

        [Test]
        public void InstallOutsideTapDir()
        {
            var depDef = new PackageDef();
            depDef.Name = "Pkg1";
            depDef.Version = SemanticVersion.Parse("1.0");
            depDef.AddFile("Dependency.txt");
            string dep0File = DummyPackageGenerator.GeneratePackage(depDef);
            
            string tempFn = Path.Combine(Path.GetTempPath(), Path.GetFileName(dep0File));

            if (File.Exists(tempFn))
                File.Delete(tempFn);
            File.Move(dep0File, tempFn);

            try
            {
                if (File.Exists("Dependency.txt"))
                    File.Delete("Dependency.txt");
                int exitCode;
                string output = RunPackageCli("install " + Path.GetFileName(tempFn), out exitCode, Path.GetDirectoryName(tempFn));
                Assert.AreEqual(0, exitCode, "Unexpected exit code");
                StringAssert.Contains("Installed Pkg1", output);
                Assert.IsTrue(File.Exists("Dependency.txt"));
                PluginInstaller.Uninstall(depDef, Directory.GetCurrentDirectory());
            }
            finally
            {
                File.Delete(dep0File);
                File.Delete(tempFn);
            }
        }

        [Test]
        public void InstallOutsideTapDirInSubDir()
        {
            var depDef = new PackageDef();
            depDef.Name = "Pkg1";
            depDef.Version = SemanticVersion.Parse("1.0");
            depDef.AddFile("Dependency.txt");
            string dep0File = DummyPackageGenerator.GeneratePackage(depDef);

            string tempFn = Path.Combine(Path.GetTempPath(), Path.GetFileName(dep0File));

            if (File.Exists(tempFn))
                File.Delete(tempFn);
            File.Move(dep0File, tempFn);

            string testDir = Path.Combine(Path.GetTempPath(), "lolDir");

            try
            {
                if (File.Exists("Dependency.txt"))
                    File.Delete("Dependency.txt");
                int exitCode;
                Directory.CreateDirectory(testDir);
                string output = RunPackageCli($"install --target {testDir} {Path.GetFileName(tempFn)}", out exitCode, Path.GetDirectoryName(tempFn));
                Assert.AreEqual(0, exitCode, "Unexpected exit code");
                StringAssert.Contains("Installed Pkg1", output);
                Assert.IsTrue(File.Exists(Path.Combine(testDir, "Dependency.txt")));
            }
            finally
            {
                File.Delete(dep0File);
                File.Delete(tempFn);
                Directory.Delete(testDir, true);
            }
        }

        [Test, Retry(3)]
        public void InstallFileWithDependenciesTest()
        {
            var depDef = new PackageDef();
            depDef.Name = "Dependency";
            depDef.Version = SemanticVersion.Parse("1.0");
            depDef.AddFile("Dependency.txt");
            string dep0File = DummyPackageGenerator.GeneratePackage(depDef);

            var dummyDef = new PackageDef();
            dummyDef.Name = "Dummy";
            dummyDef.Version = SemanticVersion.Parse("1.0");
            dummyDef.AddFile("Dummy.txt");
            dummyDef.Dependencies.Add(new PackageDependency( "Dependency", VersionSpecifier.Parse("1.0")));
            DummyPackageGenerator.InstallDummyPackage("Dependency"); // We need to have "Dependency" installed before we can create a package that depends on it.
            string dummyFile = DummyPackageGenerator.GeneratePackage(dummyDef);
            DummyPackageGenerator.UninstallDummyPackage("Dependency");

            try
            {
                if (File.Exists("Dependency.txt"))
                    File.Delete("Dependency.txt");
                if (File.Exists("Dummy.txt"))
                    File.Delete("Dummy.txt");
                int exitCode;
                string output = RunPackageCli("install Dummy -y", out exitCode);
                Assert.AreEqual(0, exitCode, "Unexpected exit code");
                StringAssert.Contains("Dummy", output);
                StringAssert.Contains("Dependency", output);
                Assert.IsTrue(File.Exists("Dummy.txt"));
                Assert.IsTrue(File.Exists("Dependency.txt"));
            }
            finally
            {
                PluginInstaller.Uninstall(dummyDef, Directory.GetCurrentDirectory());
                PluginInstaller.Uninstall(depDef, Directory.GetCurrentDirectory());
                File.Delete(dep0File);
                File.Delete(dummyFile);
            }
        }

        [Test]
        public void CyclicDependenciesTest()
        {
            DummyPackageGenerator.InstallDummyPackage(); // We need to have "Dummy" installed before we can create a package that depends on it.
            var depDef = new PackageDef();
            depDef.Name = "Dependency";
            depDef.OS="Windows,Linux,MacOS";
            depDef.Version = SemanticVersion.Parse("1.0");
            depDef.AddFile("Dependency.txt");
            depDef.Dependencies.Add(new PackageDependency("Dummy", VersionSpecifier.Parse("1.0")));
            string dep0File = DummyPackageGenerator.GeneratePackage(depDef);
            DummyPackageGenerator.UninstallDummyPackage();

            DummyPackageGenerator.InstallDummyPackage("Dependency");
            var dummyDef = new PackageDef();
            dummyDef.Name = "Dummy";
            dummyDef.OS="Windows,Linux";
            dummyDef.Version = SemanticVersion.Parse("1.0");
            dummyDef.AddFile("Dummy.txt");
            dummyDef.Dependencies.Add(new PackageDependency("Dependency", VersionSpecifier.Parse("1.0")));
            string dummyFile = DummyPackageGenerator.GeneratePackage(dummyDef);
            DummyPackageGenerator.UninstallDummyPackage("Dependency");

            try
            {
                if (File.Exists("Dependency.txt"))
                    File.Delete("Dependency.txt");
                if (File.Exists("Dummy.txt"))
                    File.Delete("Dummy.txt");
                var output = RunPackageCli("install Dummy -y", out var exitCode);
                Assert.AreEqual(0, exitCode, "Unexpected exit code.\r\n" + output);
                StringAssert.Contains("Dummy", output);
                StringAssert.Contains("Dependency", output);
                Assert.IsTrue(File.Exists("Dependency.txt"));
                Assert.IsTrue(File.Exists("Dummy.txt"));
            }
            finally
            {
                PluginInstaller.Uninstall(dummyDef, Directory.GetCurrentDirectory());
                PluginInstaller.Uninstall(depDef, Directory.GetCurrentDirectory());
                File.Delete(dep0File);
                File.Delete(dummyFile);
            }
        }
        
        [Test]
        public void UninstallTest()
        {
            try
            {
                int exitCode;
                string output = RunPackageCli("install NoDepsPlugin -f -y --os Windows", out exitCode);
                Assert.AreEqual(0, exitCode, "Unexpected installation exit code");
                StringAssert.Contains("NoDepsPlugin", output);
                Assert.IsTrue(File.Exists("Packages/NoDepsPlugin/Tap.Plugins.NoDepsPlugin.dll"));

                output = RunPackageCli("uninstall NoDepsPlugin", out exitCode);
                Assert.AreEqual(0, exitCode, "Unexpected uninstallation exit code");
                StringAssert.Contains("NoDepsPlugin", output);
                Assert.IsFalse(File.Exists("Packages/NoDepsPlugin/Tap.Plugins.NoDepsPlugin.dll"));
            }
            finally
            {
                if (Directory.Exists("Packages/NoDepsPlugin/Tap.Plugins.NoDepsPlugin.dll"))
                    Directory.Delete("Packages/NoDepsPlugin/Tap.Plugins.NoDepsPlugin.dll",true);
            }
        }

        [Test]
        public void InstallNonExistentFileTest()
        {
            int exitCode;
            string output = RunPackageCli("install NonExistent.TapPackage", out exitCode);
            Assert.AreEqual((int)ExitCodes.NetworkError, exitCode, "Unexpected exit code.\n" + output);
            StringAssert.Contains("Could not download", output);
        }

        [Test]
        public void UninstallFirstTest()
        {
            var dep0Def = new PackageDef();
            dep0Def.Name = "UninstallPackage";
            dep0Def.Version = SemanticVersion.Parse("0.1");
            dep0Def.AddFile("UninstallText.txt");
            string dep0File = DummyPackageGenerator.GeneratePackage(dep0Def);

            var dep1Def = new PackageDef();
            dep1Def.Name = "UninstallPackage";
            dep1Def.Version = SemanticVersion.Parse("0.2");
            dep1Def.AddFile("SubDir/UninstallText.txt");
            Directory.CreateDirectory("SubDir");
            string dep1File = DummyPackageGenerator.GeneratePackage(dep1Def);

            int exitCode;
            string output = RunPackageCli("install " + dep0File, out exitCode);
            Assert.AreEqual(0, exitCode, "Unexpected exit code1: " + output);

            Assert.IsTrue(File.Exists("UninstallText.txt"), "File0 should exist");

            output = RunPackageCli("install " + dep1File, out exitCode);
            Assert.AreEqual(0, exitCode, "Unexpected exit code2: " + output);

            Assert.IsTrue(File.Exists("SubDir/UninstallText.txt"), "File1 should exist");
            Assert.IsFalse(File.Exists("UninstallText.txt"), "File0 should not exist");
        }

        [Test]
        public void UpgradeDependencyTest()
        {
            var dep0Def = new PackageDef();
            dep0Def.Name = "Dependency";
            dep0Def.Version = SemanticVersion.Parse("0.1");
            dep0Def.AddFile("Dependency0.txt");
            string dep0File = DummyPackageGenerator.GeneratePackage(dep0Def);

            var dep1Def = new PackageDef();
            dep1Def.Name = "Dependency";
            dep1Def.Version = SemanticVersion.Parse("1.0");
            dep1Def.AddFile("Dependency1.txt");
            string dep1File = DummyPackageGenerator.GeneratePackage(dep1Def);

            var dummyDef = new PackageDef();
            dummyDef.Name = "Dummy";
            dummyDef.Version = SemanticVersion.Parse("1.0");
            dummyDef.AddFile("Dummy.txt");
            dummyDef.Dependencies.Add(new PackageDependency("Dependency", VersionSpecifier.Parse("1.0")));
            DummyPackageGenerator.InstallDummyPackage("Dependency");
            string dummyFile = DummyPackageGenerator.GeneratePackage(dummyDef);
            DummyPackageGenerator.UninstallDummyPackage("Dependency");


            try
            {
                int exitCode;
                string output = RunPackageCli("install " + dep0File + " --force", out exitCode);
                Assert.AreEqual(0, exitCode, "Unexpected exit code");
                
                output = RunPackageCli("install Dummy -y -f", out exitCode);
                Assert.AreEqual(0, exitCode, "Unexpected exit code");
                //StringAssert.Contains("upgrading", output);
                Assert.IsTrue(File.Exists("Dependency1.txt"));
            }
            finally
            {
                PluginInstaller.Uninstall(dummyDef, Directory.GetCurrentDirectory());
                PluginInstaller.Uninstall(dep1Def, Directory.GetCurrentDirectory());
                File.Delete(dep0File);
                File.Delete(dep1File);
                File.Delete(dummyFile);
            }
        }

        [Test]
        public void InstallFromRepoTest()
        {
            int exitCode;
            // TODO: we need the --version part below because the release version of License Injector does not yet support OpenTAP 9.x, when it does, we can remove it again.
            string output = RunPackageCli("install \"Demonstration\" -r http://packages.opentap.io -f", out exitCode);
            Assert.AreEqual(0, exitCode, "Unexpected exit code: " + output);
            Assert.IsTrue(output.Contains("Installed Demonstration"));
            output = RunPackageCli("uninstall \"Demonstration\" -f", out exitCode);
            Assert.AreEqual(0, exitCode, "Unexpected exit code: " + output);
        }

        [Test]
        public void InstallFileWithMissingDependencyTest()
        {
            var def = new PackageDef();
            def.Name = "Dummy2";
            def.OS = "Windows,Linux,MacOS";
            def.Version = SemanticVersion.Parse("1.0");
            def.AddFile("Dummy.txt");
            def.Dependencies.Add(new PackageDependency("Missing", VersionSpecifier.Parse("1.0")));
            DummyPackageGenerator.InstallDummyPackage("Missing");
            string pkgFile = DummyPackageGenerator.GeneratePackage(def);
            DummyPackageGenerator.UninstallDummyPackage("Missing");

            try
            {
                int exitCode;
                string output = RunPackageCli("install Dummy2 -y", out exitCode);
                //Assert.AreNotEqual(0, exitCode, "Unexpected exit code");
                StringAssert.Contains("'Missing' with a version compatible with 1.0", output);
            }
            finally
            {
                File.Delete(pkgFile);
            }
        }

        [Test]
        public void InstallPackagesFileTest()
        {
            string packageName = "REST-API", prerelease = "rc";
            var installation = new Installation(Directory.GetCurrentDirectory());
            
            int exitCode;

            string output = RunPackageCli("install -v -f \"" + packageName + "\" --version \"1.1.180-" + prerelease + "\" -y", out exitCode);
            var installedAfter = installation.GetPackages();

            if (installedAfter.Any(p => p.Name == packageName) == false)
                Console.WriteLine(output);
            
            Assert.IsTrue(installedAfter.Any(p => p.Name == packageName), "Package '" + packageName + "' was not installed.");
            Assert.IsTrue(installedAfter.Any(p => p.Name == packageName && p.Version.PreRelease == prerelease), "Package '" + packageName + "' was not installed with '--version'.");
            
            output = RunPackageCli("uninstall \"" + packageName + "\"", out exitCode);
            installedAfter = installation.GetPackages();
            Assert.IsFalse(installedAfter.Any(p => p.Name == packageName), "Package '" + packageName + "' was not uninstalled.");
        }

        [Test]
        public void NoDowngradeInstallTest()
        {
            var installation = new Installation(Directory.GetCurrentDirectory());

            var package = new PackageDef();
            package.Name = "NoDowngradeTest";
            package.Version = SemanticVersion.Parse("1.0.1");
            var newPath = DummyPackageGenerator.GeneratePackage(package);

            package.Version = SemanticVersion.Parse("1.0.0");
            var oldPath = DummyPackageGenerator.GeneratePackage(package);

            // Install new version
            var output = RunPackageCli($"install {newPath}", out int exitCode);
            Assert.IsTrue(exitCode == 0 && output.ToLower().Contains("installed"), "NoDowngradeTest package was not installed.");
            var installedVersion = installation.GetPackages()?.FirstOrDefault(p => p.Name == "NoDowngradeTest")?.Version;
            Assert.IsTrue(installedVersion == SemanticVersion.Parse("1.0.1"), $"NoDowngradeTest installed the wrong version: '{installedVersion}'.");
            
            // Install older version with --no-downgrade option. This should not install the old version.
            output = RunPackageCli($"install --no-downgrade {oldPath}", out exitCode);
            Assert.IsTrue(exitCode == 0 && output.ToLower().Contains("already installed"), "NoDowngradeTest package was not installed.");
            installedVersion = installation.GetPackages()?.FirstOrDefault(p => p.Name == "NoDowngradeTest")?.Version;
            Assert.IsTrue(installedVersion == SemanticVersion.Parse("1.0.1"), $"NoDowngradeTest failed to skip the install: '{installedVersion}'.");
            
            // Install older version without --no-downgrade option. This should install the old version.
            output = RunPackageCli($"install {oldPath}", out exitCode);
            Assert.IsTrue(exitCode == 0 && output.ToLower().Contains("installed"), "NoDowngradeTest package was not installed.");
            installedVersion = installation.GetPackages()?.FirstOrDefault(p => p.Name == "NoDowngradeTest")?.Version;
            Assert.IsTrue(installedVersion == SemanticVersion.Parse("1.0.0"), $"NoDowngradeTest failed to install the old version: '{installedVersion}'.");
        }

        [Test]
        public void SkipInstallExactVersionAlreadyInstalledTest()
        {
            var package = new PackageDef();
            package.Name = "ExactVersionTest";
            package.Version = SemanticVersion.Parse("1.0.1");
            package.OS = "Windows,Linux,MacOS";
            var path = DummyPackageGenerator.GeneratePackage(package);

            // Install
            var output = RunPackageCli($"install {path}", out int exitCode);
            Assert.IsTrue(exitCode == 0 && output.ToLower().Contains("installed"), "ExactVersionTest package was not installed.");
            
            // Install the exact same version. This should skip.
            output = RunPackageCli($"install {package.Name} --version 1.0.1", out exitCode);
            Assert.IsTrue(exitCode == 0 && output.ToLower().Contains("already installed"), "ExactVersionTest package install was not skipped.");
            
            // Install the exact same version with --force. This should not skip.
            output = RunPackageCli($"install {package.Name} --version 1.0.1 -f", out exitCode);
            Assert.IsTrue(exitCode == 0 && output.ToLower().Contains("already installed") == false, "ExactVersionTest package install with -f was skipped.");
            
            // Install the exact same version from file. This should not skip.
            output = RunPackageCli($"install {path}", out exitCode);
            Assert.IsTrue(exitCode == 0 && output.ToLower().Contains("already installed") == false, "ExactVersionTest package install was skipped.");
        }


        private static string RunPackageCli(string args, out int exitCode, string workingDir = null)
        {
            return RunPackageCliWrapped(args, out exitCode, workingDir);
        }

        private static string RunPackageCliWrapped(string args, out int exitCode, string workingDir, string fileName = null)
        {
            if (fileName == null) fileName = Path.GetFileName(Path.Combine(Path.GetDirectoryName(typeof(Package.PackageDef).Assembly.Location), "tap"));
            var p = new Process();
            p.StartInfo = new ProcessStartInfo
            {
                FileName = fileName,
                WorkingDirectory = workingDir,
                Arguments = "package " + args,
                RedirectStandardOutput = true,
                RedirectStandardError = true,
                UseShellExecute = false
            };

            StringBuilder output = new StringBuilder();
            var lockObj = new object();

            p.OutputDataReceived += (s, e) => { if (e.Data != null) lock (lockObj) output.AppendLine(e.Data); };
            p.ErrorDataReceived += (s, e) => { if (e.Data != null) lock (lockObj) output.AppendLine(e.Data); };

            p.Start();

            p.BeginErrorReadLine();
            p.BeginOutputReadLine();

            p.WaitForExit(125000); // TapUninstallSelfTest can hang while waiting for files to be freed up. 125 seconds ought to be enough for everyone!

            if (!p.HasExited)
            {
                p.Kill();
                exitCode = -1;
            }
            else
            {
                exitCode = p.ExitCode;
                p.WaitForExit(); // The WaitForExit(int) overload called earlier does not wait for output processing to complete, this one does.
            }
            lock (lockObj)
                return output.ToString();
        }
    }
}<|MERGE_RESOLUTION|>--- conflicted
+++ resolved
@@ -79,20 +79,12 @@
             string installDir = Path.GetDirectoryName(typeof(Package.PackageDef).Assembly.Location);
             if (!File.Exists(Path.Combine(installDir, "Packages/OpenTAP/package.xml")))
             {
-<<<<<<< HEAD
                 var opentapPackageXmlPath = "package.xml";
                 Environment.SetEnvironmentVariable("Platform", OperatingSystem.Current == OperatingSystem.Windows ? "Windows" : "Linux");
                 Environment.SetEnvironmentVariable("Architecture", OperatingSystem.Current == OperatingSystem.Windows ? "x86" : "x64");
                 Environment.SetEnvironmentVariable("Sign", "false");
                 Environment.SetEnvironmentVariable("Debug", "true");
 
-=======
-                string opentapPackageXmlPath;
-                if (OperatingSystem.Current == OpenTap.OperatingSystem.Windows)
-                    opentapPackageXmlPath = "opentap.x86.package.xml";
-                else
-                    opentapPackageXmlPath = "opentap_linux64.package.xml";
->>>>>>> eca32290
                 // Sign package is needed to create opentap
                 var create = new PackageCreateAction()
                 {
@@ -248,12 +240,12 @@
                 Assert.IsAssignableFrom(exceptionType, e);
                 if (e is XmlException)
                     return;
-                
+
                 Assert.True(e.Message.Contains($"Found invalid character"), "Package metadata keys contains invalid");
                 Assert.True(e.Message.Contains($" in package metadata key '{invalidMetadataKey}' at position {index}."), "Package metadata keys contains invalid");
             }
         }
-        
+
         [Test]
         public void ListTest()
         {
@@ -692,6 +684,25 @@
             return RunPackageCliWrapped(args, out exitCode, workingDir);
         }
 
+        private static string CreateOpenTapPackageXmlWithoutSignElement(string v)
+        {
+            string fakeOpenTap = "fakeOpentap.xml";
+            using (StreamWriter fsWrite = new StreamWriter(fakeOpenTap, false))
+            {
+                using (StreamReader fsRead = new StreamReader(v))
+                {
+                    while (!fsRead.EndOfStream)
+                    {
+                        string line = fsRead.ReadLine();
+                        if (!line.Contains("<Sign") && !line.Contains(".chm"))
+                            fsWrite.WriteLine(line);
+                    }
+
+                }
+            }
+            return fakeOpenTap;
+        }
+
         private static string RunPackageCliWrapped(string args, out int exitCode, string workingDir, string fileName = null)
         {
             if (fileName == null) fileName = Path.GetFileName(Path.Combine(Path.GetDirectoryName(typeof(Package.PackageDef).Assembly.Location), "tap"));
