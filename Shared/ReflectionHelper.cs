//            Copyright Keysight Technologies 2012-2019
// This Source Code Form is subject to the terms of the Mozilla Public
// License, v. 2.0. If a copy of the MPL was not distributed with this
// file, you can obtain one at http://mozilla.org/MPL/2.0/.
using System;
using System.Collections;
using System.Collections.Concurrent;
using System.Collections.Generic;
using System.Linq;
using System.Reflection;
using System.ComponentModel;
using System.IO;
using System.IO.Compression;
using System.Runtime.InteropServices;
using System.IO.MemoryMappedFiles;
using System.Threading.Tasks;
using System.Runtime.CompilerServices;
using System.Text;
using System.Threading;

//**** WARNING ****//
// This file is used in many projects(link existing), but only with internal protection.
// NEVER insert a public class here or things will break due to multiple definitions of the same class.
// Bugs introduced here will cause bugs in other projects too, so be careful.
// **

namespace OpenTap
{
    /// <summary>
    /// Class to ease the use of reflection.
    /// </summary>
    internal static class ReflectionHelper
    {
        /// <summary>Returns true if 'type' and 'basetype' are equal. </summary> 
        /// <param name="type"></param>
        /// <param name="basetype"></param>
        /// <returns></returns>
        public static bool IsA(this ITypeData type, Type basetype)
        {
            if (type is TypeData cst)
                return cst.Type == basetype;
            return false;
        }

        public static TypeData AsTypeData(this ITypeData type)
        {
            do
            {
                if (type is TypeData td)
                    return td;
                type = type?.BaseType;
            } while (type != null);
            return null;
        } 

        static Dictionary<MemberInfo, DisplayAttribute> displayLookup = new Dictionary<MemberInfo, DisplayAttribute>(1024);
        static object displayLookupLock = new object();

        public static DisplayAttribute GetDisplayAttribute(this MemberInfo type)
        {
            lock (displayLookupLock)
            {
                if (!displayLookup.ContainsKey(type))
                {
                    DisplayAttribute attr;
                    try
                    {
                        attr = type.GetAttribute<DisplayAttribute>();
                    }
                    catch
                    {   // This might happen for outdated plugins where an Attribute type ceased to exist.
                        attr = null;
                    }

                    if (attr == null)
                    {
                        attr = new DisplayAttribute(type.Name, null, Order: -10000, Collapsed: false);
                    }

                    displayLookup[type] = attr;
                }

                return displayLookup[type];
            }
        }

        /// <summary>
        /// Parses a DisplayName into a group:name pair.
        /// </summary>
        /// <param name="displayName"></param>
        /// <param name="group"></param>
        /// <returns></returns>
        internal static string ParseDisplayname(string displayName, out string group)
        {
            group = "";
            var parts = displayName.Trim().TrimStart('-').Split('\\');

            if (parts.Length == 1) return displayName;
            else if (parts.Length >= 2)
            {
                group = parts[0].Trim();
                return parts.Last().Trim();
            }
            else
                return displayName.Trim();
        }
        static Dictionary<MemberInfo, string> helpLinkLookup = new Dictionary<MemberInfo, string>(1024);

        /// <summary>
        /// Gets the HelpLinkAttribute text of a type or member. If no HelpLinkAttribute exists, it looks for a class level help link. Also looks at parent classes. Finally, it returns null if no help link was found.
        ///  </summary>
        /// <param name="member"></param>
        /// <returns></returns>
        public static string GetHelpLink(this MemberInfo member)
        {
            lock (helpLinkLookup)
            {
                if (!helpLinkLookup.ContainsKey(member))
                {
                    string str = null;
                    try
                    {
                        var attr = member.GetAttribute<HelpLinkAttribute>();
                        if (attr != null)
                            str = attr.HelpLink;
                        if (str == null && member.DeclaringType != null)
                            str = member.DeclaringType.GetHelpLink(); // Recursively look for class level help.
                    }
                    catch
                    {   // this might happen for outdated plugins where an Attribute type ceased to exist.
                    }
                    helpLinkLookup[member] = str;
                }
                return helpLinkLookup[member];
            }
        }

        static object[] getAttributes(MemberInfo mem)
        {
            try
            {
                return mem.GetCustomAttributes(true);
            }
            catch
            {
                return Array.Empty<object>();
            }
        }

        static readonly ConditionalWeakTable<MemberInfo, object[]> attrslookup = new ConditionalWeakTable<MemberInfo, object[]>();
        public static object[] GetAllCustomAttributes(this MemberInfo prop)
        {
            return attrslookup.GetValue(prop, getAttributes);
        }
        
        static object[] getAttributesNoInherit(MemberInfo mem)
        {
            try
            {
                return mem.GetCustomAttributes(false);
            }
            catch
            {
                return Array.Empty<object>();
            }
        }
        static readonly ConditionalWeakTable<MemberInfo, object[]> attrslookupNoInherit = new ConditionalWeakTable<MemberInfo, object[]>();
        public static object[] GetAllCustomAttributes(this MemberInfo prop, bool inherit)
        {
            if(inherit)
                return attrslookupNoInherit.GetValue(prop, getAttributesNoInherit);
            return GetAllCustomAttributes(prop);
        }

        /// <summary>
        /// Gets the custom attributes. Both type and property attributes. Also inherited attributes.
        /// </summary>
        /// <typeparam name="T"></typeparam>
        /// <param name="prop"></param>
        /// <returns></returns>
        public static T[] GetCustomAttributes<T>(this MemberInfo prop) where T : Attribute
        {
            // This method impacts GUI, serialization and even test plan execution times.
            // it needs to be as fast as possible.

            // Avoid allocation when there is nothing of type T in the attributes
            var array = GetAllCustomAttributes(prop);
            int cnt = 0;
            foreach (var attr in array)
            {
                if (attr is T)
                    cnt++;
            }

            if (cnt == 0)
                return Array.Empty<T>(); // This avoids allocation of empty arrays.
            T[] result = new T[cnt];

            cnt = 0;
            foreach (var attr in array)
            {
                if (attr is T a)
                {
                    result[cnt] = a;
                    cnt++;
                }
            }
            return result;
        }

        /// <summary>
        /// Gets the first or default of the custom attributes for this member. Both type and property attributes also inherited attributes.
        /// </summary>
        /// <typeparam name="T"></typeparam>
        /// <param name="prop"></param>
        /// <returns></returns>
        public static T GetFirstOrDefaultCustomAttribute<T>(this MemberInfo prop) where T : Attribute
        {
            foreach (var attr in GetAllCustomAttributes(prop))
                if (attr is T a)
                    return a;
            return null;
        }

        /// <summary>
        /// Gets the first or default of the custom attributes for this property. Both type and property attributes also inherited attributes.
        /// </summary>
        /// <typeparam name="T"></typeparam>
        /// <param name="prop"></param>
        /// <returns></returns>
        public static T GetAttribute<T>(this MemberInfo prop) where T : Attribute
        {
            return GetFirstOrDefaultCustomAttribute<T>(prop);
        }

        /// <summary>
        /// return whether the property has a given attribute T.
        /// </summary>
        /// <typeparam name="T"></typeparam>
        /// <param name="prop"></param>
        /// <returns></returns>
        public static bool HasAttribute<T>(this MemberInfo prop) where T : Attribute
        {
            return prop.IsDefined(typeof(T), true);
        }
        /// <summary>
        /// Return whether the attribute has the given attribute T.
        /// </summary>
        /// <typeparam name="T"></typeparam>
        /// <param name="t"></param>
        /// <returns></returns>
        public static bool HasAttribute<T>(this Type t) where T : Attribute
        {
            return t.IsDefined(typeof(T), true);
        }

        /// <summary>
        /// Returns true if a MemberInfo is Browsable.
        /// </summary>
        /// <param name="m"></param>
        /// <returns></returns>
        public static bool IsBrowsable(this MemberInfo m)
        {
            var b = m.GetAttribute<BrowsableAttribute>();
            if (b == null) return true;
            return b.Browsable;
        }



        /// <summary>
        /// Check whether a type 'descends' to otherType or "can be otherType".
        /// </summary>
        /// <param name="t"></param>
        /// <param name="otherType"></param>
        /// <returns></returns>
        public static bool DescendsTo(this Type t, Type otherType)
        {
            if (t == otherType)
                return true;
            if (otherType.IsGenericTypeDefinition)
            {   // In the case otherType is constructed from typeof(X<>), not typeof(X<T>).

                if (otherType.IsInterface)
                {
                    var interfaces = t.GetInterfaces();
                    foreach (var iface in interfaces)
                    {
                        if (iface.IsGenericType)
                        {
                            if (iface.GetGenericTypeDefinition() == otherType)
                                return true;
                        }   
                    }
                    if (t.IsInterface)
                    {
                        if (t.IsGenericType)
                        {
                            if (t.GetGenericTypeDefinition() == otherType)
                                return true;
                        }
                    }
                }
                else
                {
                    Type super = t;
                    while (super != typeof(object) && super != null /*if not a class*/)
                    {
                        if (super.IsGenericType && super.GetGenericTypeDefinition() == otherType)
                            return true;
                        super = super.BaseType;
                    }
                }
            }
            
            return otherType.IsAssignableFrom(t);
        }

        /// <summary>
        /// returns whether t has a given interface T.
        /// </summary>
        /// <typeparam name="T"></typeparam>
        /// <param name="t"></param>
        /// <returns></returns>
        public static bool HasInterface<T>(this Type t)
        {
            return typeof(T).IsAssignableFrom(t);
        }

        /// <summary>
        /// Returns true if a type is numeric.
        /// </summary>
        public static bool IsNumeric(this Type t)
        {
            if (t.IsEnum)
                return false;
            switch (Type.GetTypeCode(t))
            {
                case TypeCode.Byte:
                case TypeCode.SByte:
                case TypeCode.UInt16:
                case TypeCode.UInt32:
                case TypeCode.UInt64:
                case TypeCode.Int16:
                case TypeCode.Int32:
                case TypeCode.Int64:
                case TypeCode.Decimal:
                case TypeCode.Double:
                case TypeCode.Single:
                    return true;
                default:
                    return false;
            }
        }

        /// <summary>
        /// Returns true if a type is numeric.
        /// </summary>
        public static bool IsNumeric(this ITypeData t)
        {
            return t.AsTypeData()?.Type.IsNumeric() == true;
        }

        /// <summary> Creates an instance of t with no constructor arguments. </summary>
        public static object CreateInstance(this Type t, params object[] args) => Activator.CreateInstance(t, args);

        /// <summary> Creates an instance of type t. If an error occurs it returns null and prints an error message. </summary>
        public static object CreateInstanceSafe(this ITypeData t, params object[] args)
        {
            try
            {
                return t.CreateInstance(args);
            }
            catch(Exception e)
            {
                var log = Log.CreateSource("Reflection");
                log.Error($"Cannot create instance of {t.Name}: '{e.Message}'");
                log.Debug(e);
            }
            return null;
        }

        /// <summary>
        /// If Type is a collection of items, get the element type.
        /// </summary>
        /// <param name="enumType"></param>
        /// <returns></returns>
        static public Type GetEnumerableElementType(this Type enumType)
        {
            if (enumType.IsArray)
                return enumType.GetElementType();
            if (enumType.IsGenericTypeDefinition)
                return null;
            var ienumInterface = enumType.GetInterface(typeof(IEnumerable<>).Name);
            if (ienumInterface != null)
                return ienumInterface.GetGenericArguments().FirstOrDefault();

            if(enumType.IsInterface && enumType.IsGenericType && enumType.GetGenericTypeDefinition() == typeof(IEnumerable<>))
            {
                return enumType.GetGenericArguments().FirstOrDefault();
            }

            return null;
        }

        /// <summary>
        /// Custom mutex to check if an instance of any Tap application is running.
        /// </summary>
        static System.Threading.Mutex tapMutex;

        /// <summary>
        /// Set the custom Tap mutex.
        /// </summary>
        public static void SetTapMutex()
        {
            tapMutex = new System.Threading.Mutex(false, "TapMutex");
        }

        static readonly Dictionary<Type, PropertyInfo[]> propslookup = new Dictionary<Type, PropertyInfo[]>(1024);
        static PropertyInfo[] getPropertiesTap(Type t)
        {
            lock (propslookup)
            {
                if (propslookup.ContainsKey(t) == false)
                {
                    try
                    {
                        propslookup[t] = t.GetProperties(BindingFlags.Public | BindingFlags.Instance);
                    }
                    catch
                    {
                        propslookup[t] = Array.Empty<PropertyInfo>();
                    }
                }
                return propslookup[t];
            }
        }

        public static bool ContainsMember(this IParameterMemberData p, (object Source, IMemberData Member) item)
        {
            if (p is ParameterMemberData p2) return p2.ContainsMember(item);
            return p.ParameterizedMembers.Contains(item);
        }
            

        /// <summary> Extracts properties from a Type that are public and not static. Default GetProperties() also returns static properties. </summary>
        public static PropertyInfo[] GetPropertiesTap(this Type type)
        {
            return getPropertiesTap(type);
        }

        static readonly Dictionary<Type, MethodInfo[]> propslookup2 = new Dictionary<Type, MethodInfo[]>(1024);
        static MethodInfo[] getMethodsTap(Type t)
        {
            lock (propslookup2)
            {
                if (propslookup2.ContainsKey(t) == false)
                {
                    try
                    {
                        propslookup2[t] = t.GetMethods();
                    }
                    catch
                    {
                        propslookup2[t] = Array.Empty<MethodInfo>();
                    }
                }
                return propslookup2[t];
            }
        }

        /// <summary> Extracts properties from a Type that are public and not static. Default GetProperties() also returns static properties. </summary>
        public static MethodInfo[] GetMethodsTap(this Type type)
        {
            return getMethodsTap(type);
        }

        

        /// <summary> Get the base C# type of a given type. </summary>
        internal static T As<T>(this ITypeData type) where T: ITypeData
        {
            for(;type != null; type = type.BaseType)
                if (type is T td)
                    return td;
            return default;
        }
        
        public static void GetAttributes<T>(this IReflectionData mem, System.Collections.IList outList)
        {
            foreach (var item in mem.Attributes)
            {
                if (item is T x)
                    outList.Add(x);
            }
        }
    }
    

    static class StreamUtils
    {
        public static byte[] CompressStreamToBlob(Stream stream)
        {
            using (var compressedStream = new MemoryStream())
            {
                var zipper = new GZipStream(compressedStream, CompressionMode.Compress);

                stream.CopyTo(zipper);
                zipper.Close();
                return compressedStream.ToArray();

            }
        }
    }

    internal class Memorizer
    {
        /// <summary>
        /// Enumerates how cyclic invokes can be handled.
        /// </summary>
        public enum CyclicInvokeMode
        {
            /// <summary>
            /// Specifies that an exception should be thrown.
            /// </summary>
            ThrowException,
            /// <summary>
            /// Specifies that default(ResultT) should be returned.
            /// </summary>
            ReturnDefaultValue
        }
    }

    internal interface IMemorizer<ArgT, ResultT>
    {
        ResultT Invoke(ArgT arg);
        void InvalidateAll();

    }

    /// <summary>
    /// Convenient when some memorizer optimizations can be done. 
    /// Includes functionality for decay time and max number of elements.
    /// It assumes that the same ArgT will always result in the same ResultT.
    /// </summary>
    /// <typeparam name="ArgT"></typeparam>
    /// <typeparam name="ResultT"></typeparam>
    /// <typeparam name="MemorizerKey"></typeparam>
    internal class Memorizer<ArgT, ResultT, MemorizerKey> : Memorizer, IMemorizer<ArgT, ResultT>
    {
        /// <summary>
        /// Used for locking the invokation of a specific MemorizerKey. 
        /// This makes it possible to call Invoke in parallel and avoid recalculating the same value multiple times.
        /// </summary>
        class LockObject
        {
            public bool IsLocked;
        }
        
        /// <summary> If a certain time passes a result should be removed. By default, never. </summary>
        public TimeSpan SoftSizeDecayTime = TimeSpan.MaxValue;
        protected Func<ArgT, MemorizerKey> getKey;
        protected Func<ArgT, ResultT> getData = argt => (ResultT)(object)argt;
        
        readonly Dictionary<MemorizerKey, DateTime> lastUse = new Dictionary<MemorizerKey, DateTime>();
        readonly Dictionary<MemorizerKey, ResultT> memorizerTable = new Dictionary<MemorizerKey, ResultT>();
        readonly Dictionary<MemorizerKey, LockObject> locks = new Dictionary<MemorizerKey, LockObject>();

        /// <summary> Can be used to create a validation key for each key in the memorizer.
        /// Validation keys are used for checking if the memory is up to date or if it should be refreshed. </summary>
        public Func<MemorizerKey, object> Validator { get; set; } = null;
        readonly Dictionary<MemorizerKey, object> validatorData = new Dictionary<MemorizerKey, object>();
        
        /// <summary>
        /// Specifies how to handle situations where an Invoke(x) triggers another Invoke(x) in the same thread. 
        /// Since this might cause infinite recursion, it is not allowed. By default an exception is thrown.
        /// </summary>
        public CyclicInvokeMode CylicInvokeResponse = CyclicInvokeMode.ThrowException;

        public Nullable<ulong> MaxNumberOfElements { get; set; }

        public Memorizer(Func<ArgT, MemorizerKey> getKey = null,
            Func<ArgT, ResultT> extractData = null)
        {
            if (extractData != null)
                getData = extractData;
            this.getKey = getKey;
        }

        /// <summary>
        /// Forces manual update of constraints.
        /// </summary>
        public void CheckConstraints()
        {
            while (checkSizeConstraints() == Status.Changed) { }
        }

        enum Status
        {
            Changed,
            Unchanged
        }

        Status checkSizeConstraints()
        {
            if (SoftSizeDecayTime < TimeSpan.MaxValue || MaxNumberOfElements.HasValue
                && (ulong) memorizerTable.Count > MaxNumberOfElements.Value)
            {
                lock (memorizerTable)
                {

                    var removeKey = lastUse.Keys.FindMin(key2 => lastUse[key2]);
                    if (removeKey != null)
                    {
                        if (SoftSizeDecayTime < DateTime.UtcNow - lastUse[removeKey])
                        {
                            lastUse.Remove(removeKey);
                            memorizerTable.Remove(removeKey);
                            return Status.Changed;
                        }
                        else if (MaxNumberOfElements.HasValue
                                 && (ulong) memorizerTable.Count > MaxNumberOfElements.Value)
                        {
                            lastUse.Remove(removeKey);
                            memorizerTable.Remove(removeKey);
                            return Status.Changed;
                        }
                    }
                }
            }

            return Status.Unchanged;
        }
        
        MemorizerKey invokeGetKey(ArgT arg)
        {
            return getKey == null ? (MemorizerKey)(object)arg : getKey(arg);
        }

        public ResultT this[ArgT arg] => Invoke(arg);

        public ResultT Invoke(ArgT arg)
        {
            var key = invokeGetKey(arg);
            if(Validator != null){
                var obj = Validator(key);
                lock (memorizerTable)
                {
                    if (validatorData.TryGetValue(key, out object value))
                    {
                        if (false == Equals(value, obj))
                        {
                            Invalidate(arg);
                            validatorData[key] = obj;
                        }   
                    }else
                    {
                        validatorData[key] = obj;
                    }
                }
            }
            
            LockObject lockObj;
            lock (memorizerTable)
            {
                lastUse[key] = DateTime.UtcNow;
                if (!locks.TryGetValue(key, out lockObj))
                {
                    lockObj = new LockObject();
                    locks[key] = lockObj;
                }
            }
            lock (lockObj)
            {
                if (lockObj.IsLocked)
                {   // Avoid running into a StackOverflowException.

                    if (CylicInvokeResponse == CyclicInvokeMode.ThrowException)
                        throw new Exception("Cyclic memorizer invoke detected."); 
                    return default(ResultT);
                }
                try
                {
                    lockObj.IsLocked = true;
                    lock (memorizerTable)
                    {
                        if (memorizerTable.TryGetValue(key, out ResultT value))
                            return value;
                    }
                    ResultT o = getData(arg);
                    lock (memorizerTable)
                    {
                        memorizerTable[key] = o;
                        checkSizeConstraints();
                    }
                    return o;
                }
                finally
                {
                    lockObj.IsLocked = false;
                }
            }
        }

        public ResultT GetCached(ArgT arg)
        {
            ResultT o = default(ResultT);
            var key = invokeGetKey(arg);

            lock (memorizerTable)
            {
                if (!memorizerTable.TryGetValue(key, out o))
                    return default(ResultT);
                lastUse[key] = DateTime.UtcNow;;
            }
            return o;
        }

        public void Add(ArgT arg, ResultT value)
        {
            var key = invokeGetKey(arg);

            lock (memorizerTable)
            {
                lastUse[key] = DateTime.UtcNow;
                memorizerTable[key] = value;
                checkSizeConstraints();
            }
        }

        public void Invalidate(ArgT value)
        {
            var key = invokeGetKey(value);

            lock (memorizerTable)
            {
                memorizerTable.Remove(key);
                lastUse.Remove(key);
                validatorData.Remove(key);
            }
        }

        /// <summary>
        /// Invalidate the keys where f returns true. This is being done while
        /// the memorizer is locked, so race conditions are avoided.
        /// </summary>
        /// <param name="predicate"></param>
        public void InvalidateWhere(Func<MemorizerKey, ResultT, bool> predicate)
        {
            lock (memorizerTable)
            {
                List<MemorizerKey> keys = null;
                foreach(var item in memorizerTable)
                {
                    if(predicate(item.Key, item.Value))
                    {
                        if(keys == null)
                        {
                            keys = new List<MemorizerKey>();
                        }
                        keys.Add(item.Key);
                    }
                }
                if(keys != null)
                {
                    foreach(var k in keys)
                    {
                        memorizerTable.Remove(k);
                        lastUse.Remove(k);
                    }
                }
            }
        }

        public List<ResultT> GetResults()
        {
            lock (memorizerTable)
            {
                return memorizerTable.Values.ToList();
            }
        }

        public List<MemorizerKey> GetKeys()
        {
            lock (memorizerTable)
            {
                return memorizerTable.Keys.ToList();
            }
        }

        public void InvalidateAll()
        {
            lock (memorizerTable)
            {
                memorizerTable.Clear();
                lastUse.Clear();
                validatorData.Clear();
            }
        }
    }

    internal class Memorizer<ArgT, ResultT> : Memorizer<ArgT, ResultT, ArgT>
    {
        public Memorizer(Func<ArgT, ResultT> func) : base(extractData: func)
        {
        }
    }

    static class HashCode
    {
        private const long Prime1 = 2654435761U;
        private const long Prime2 = 2246822519U;
        private const long Prime3 = 3266489917U;
        private const long Prime4 = 668265263U;
        private const long Prime5 = 374761393U;
        
        public static long Combine(long a, long b) => (a + Prime2) * Prime1 + (b + Prime3) * Prime4;
        public static long GetHashCodeLong(this object x) => x?.GetHashCode() ?? 0;
        public static int Combine<T1, T2>(T1 a, T2 b, long seed = 0) => (int)Combine(seed, a.GetHashCodeLong(), b.GetHashCodeLong());

        public static int Combine<T1, T2, T3>(T1 a, T2 b, T3 c) =>
            Combine(Combine(a, b), c);
        public static int Combine<T1, T2, T3, T4>(T1 a, T2 b, T3 c, T4 d) =>
            Combine(Combine(a, b, c), d);
    }
    
    static class Utils
    {
        public static Action Bind<T>(this Action del, Action<T> f, T v)
        {
            del += () => f(v); 
            return del;
        }
        
        
    #if DEBUG
        public static readonly bool IsDebugBuild = true;
    #else
        public static readonly bool IsDebugBuild = false;
    #endif
        
        static public Action ActionDefault = () => { };

        public static void Swap<T>(ref T a, ref T b)
        {
            T buffer = a;
            a = b;
            b = buffer;
        }

        /// <summary>
        /// Clamps val to be between min and max, returning the result.
        /// </summary>
        /// <typeparam name="T"></typeparam>
        /// <param name="val"></param>
        /// <param name="min"></param>
        /// <param name="max"></param>
        /// <returns></returns>
        public static T Clamp<T>(this T val, T min, T max) where T : IComparable<T>
        {
            if (val.CompareTo(min) < 0) return min;
            if (val.CompareTo(max) > 0) return max;
            return val;
        }

        /// <summary>
        /// Returns arg.
        /// </summary>
        /// <typeparam name="T"></typeparam>
        /// <param name="id"></param>
        /// <returns></returns>
        public static T Identity<T>(T id)
        {
            return id;
        }

        /// <summary>
        /// Returns the element for which selector returns the max value.
        /// if IEnumerable is empty, it returns default(T) multiplier gives the direction to search.
        /// </summary>
        static T FindExtreme<T, C>(this IEnumerable<T> ienumerable, Func<T, C> selector, int multiplier) where C : IComparable
        {
            if (!ienumerable.Any())
            {
                return default(T);
            }
            T selected = ienumerable.FirstOrDefault();
            C max = selector(selected);


            foreach (T obj in ienumerable.Skip(1))
            {
                C comparable = selector(obj);
                if (comparable.CompareTo(max) * multiplier > 0)
                {
                    selected = obj;
                    max = comparable;
                }
            }

            return selected;
        }
        /// <summary>
        /// Returns the element for which selector returns the max value.
        /// if IEnumerable is empty, it returns default(T).
        /// </summary>
        /// <typeparam name="T"></typeparam>
        /// <typeparam name="C"></typeparam>
        /// <param name="ienumerable"></param>
        /// <param name="selector"></param>
        /// <returns></returns>
        public static T FindMax<T, C>(this IEnumerable<T> ienumerable, Func<T, C> selector) where C : IComparable
        {
            return FindExtreme(ienumerable, selector, 1);
        }

        /// <summary>
        /// Returns the element for which selector returns the minimum value.
        /// if IEnumerable is empty, it returns default(T).
        /// </summary>
        /// <typeparam name="T"></typeparam>
        /// <typeparam name="C"></typeparam>
        /// <param name="ienumerable"></param>
        /// <param name="selector"></param>
        /// <returns></returns>
        public static T FindMin<T, C>(this IEnumerable<T> ienumerable, Func<T, C> selector) where C : IComparable
        {
            return FindExtreme(ienumerable, selector, -1);
        }

        /// <summary>
        /// Skips last N items.
        /// </summary>
        /// <typeparam name="T"></typeparam>
        /// <param name="source"></param>
        /// <param name="n">n last items to skip.</param>
        /// <returns></returns>
        public static IEnumerable<T> SkipLastN<T>(this IEnumerable<T> source, int n)
        {
            var list = source.ToList();
            if ((list.Count - n) > 0)
                return list.Take(list.Count - n);
            else
                return Enumerable.Empty<T>();
        }


        /// <summary>
        /// Removes items of source matching a given predicate.
        /// </summary>
        /// <param name="source"></param>
        /// <param name="pred"></param>
        public static void RemoveIf<T>(this IList<T> source, Predicate<T> pred)
        {
            if(source is List<T> lst)
            {
                lst.RemoveAll(pred);
                return;
            }
            for (int i = source.Count - 1; i >= 0; i--)
            {
                if (pred(source[i]))
                {
                    source.RemoveAt(i);
                }
            }
        }

        /// <summary>
        /// Removes items of source matching a given predicate.
        /// </summary>
        /// <param name="source"></param>
        /// <param name="pred"></param>
        public static void RemoveIf(this System.Collections.IList source, Predicate<object> pred)
        {
            
            for (int i = source.Count - 1; i >= 0; i--)
            {
                if (pred(source[i]))
                {
                    source.RemoveAt(i);
                }
            }
        }

        static void flattenHeirarchy<T>(IEnumerable<T> lst, Func<T, IEnumerable<T>> lookup, IList<T> result)
		{
            flattenHeirarchy(lst, lookup, result, null);
		}

        private static void flattenHeirarchy<T>(IEnumerable<T> lst, Func<T, IEnumerable<T>> lookup, IList<T> result, HashSet<T> found)
        {
            foreach (var item in lst)
            {
                if (found != null)
                {
                    if (found.Contains(item))
                        continue;
                    found.Add(item);
                }
                result.Add(item);
                var sublist = lookup(item);
                if(sublist != null)
                    flattenHeirarchy(sublist, lookup, result, found);
            }
        }

        /// <summary>
        /// Flattens a recursive IEnumerable.
        /// </summary>
        /// <typeparam name="T"></typeparam>
        /// <param name="lst"></param>
        /// <param name="lookup">Returns a list of the next level of elements. The returned value is allowed to be null and will in this case be treated like an empty list.</param>
        /// <param name="distinct">True if only one of each element should be inserted in the list.</param>
        /// <param name="buffer">Buffer to use instead of creating a new list to store the values. This can be used to avoid allocation.</param>
        /// <returns></returns>
        public static List<T> FlattenHeirarchy<T>(IEnumerable<T> lst, Func<T, IEnumerable<T>> lookup, bool distinct = false, List<T> buffer = null)
        {
            if (buffer != null)
                buffer.Clear();
            else
                buffer = new List<T>();
            flattenHeirarchy(lst, lookup, buffer, distinct ? new HashSet<T>() : null);
            return buffer;
        }

        public static List<T> FlattenHeirarchy<T>(IEnumerable<T> lst, Func<T, T> lookup, bool distinct = false,
            List<T> buffer = null)
        {
            if (buffer != null)
                buffer.Clear();
            else
                buffer = new List<T>();
            flattenHeirarchy(lst, x => new []{lookup(x)}, buffer, distinct ? new HashSet<T>() : null);
            return buffer;
        }


        public static void FlattenHeirarchyInto<T>(IEnumerable<T> lst, Func<T, IEnumerable<T>> lookup, ISet<T> set)
        {
            foreach (var item in lst)
            {
                if (set.Add(item))
                {
                    var sublist = lookup(item);
                    if (sublist != null)
                        FlattenHeirarchyInto(sublist, lookup, set);
                }
            }

        }

        public static IEnumerable<T> Recurse<T>(T item, Func<T, T> selector)
        {
            yield return item;
            while (true)
            {
                item = selector(item);
                yield return item;
            }
        }


        public static void ForEach<T>(this IEnumerable<T> source, Action<T> func)
        {
            foreach (var item in source) { func(item); }
        }
        /// <summary>
        /// Appends a range of elements to an IEnumerable.
        /// </summary>
        /// <typeparam name="T"></typeparam>
        /// <param name="source"></param>
        /// <param name="newObjects"></param>
        /// <returns></returns>
        public static IEnumerable<T> Append<T>(this IEnumerable<T> source, params T[] newObjects)
        {
            return source.Concat(newObjects);
        }

        /// <summary>
        /// First index where the result of predicate function is true.
        /// </summary>
        /// <typeparam name="T"></typeparam>
        /// <param name="source"></param>
        /// <param name="pred"></param>
        /// <returns></returns>
        public static int IndexWhen<T>(this IEnumerable<T> source, Func<T, bool> pred)
        {
            int idx = 0;
            foreach (var item in source)
            {
                if (pred(item))
                {
                    return idx;
                }
                idx++;
            }
            return -1;
        }

        /// <summary>
        /// Returns true if the source is longer than count elements.
        /// </summary>
        /// <typeparam name="T"></typeparam>
        /// <param name="source"></param>
        /// <param name="count"></param>
        /// <returns></returns>
        public static bool IsLongerThan<T>(this IEnumerable<T> source, long count)
        {
            foreach (var _ in source)
                if (--count < 0)
                    return true;
            return false;
        }

        /// <summary>
        /// Adds a range of values to a list.
        /// </summary>
        /// <typeparam name="T"></typeparam>
        /// <param name="lst"></param>
        /// <param name="values"></param>
        public static void AddRange<T>(this IList<T> lst, IEnumerable<T> values)
        {
            foreach (var value in values)
                lst.Add(value);
        }

        /// <summary>
        /// Creates a HashSet from an IEnumerable.
        /// </summary>
        public static HashSet<T> ToHashSet<T>(this IEnumerable<T> source)
        {
            return new HashSet<T>(source);
        }
        /// <summary>
        /// Creates a HashSet from an IEnumerable, with a specialized comparer.
        /// </summary>
        public static HashSet<T> ToHashSet<T>(this IEnumerable<T> source, IEqualityComparer<T> comparer)
        {
            return new HashSet<T>(source, comparer);
        }

        /// <summary>
        /// The opposite of Where.
        /// </summary>
        /// <typeparam name="T"></typeparam>
        /// <param name="source"></param>
        /// <param name="selector"></param>
        /// <returns></returns>
        public static IEnumerable<T> Except<T>(this IEnumerable<T> source, Func<T, bool> selector)
        {
            foreach (var x in source)
                if (selector(x) == false)
                    yield return x;
        }

        /// <summary> As 'Select' but skipping null values.
        /// Short hand for/more efficient version of 'Select(f).Where(x => x != null)' </summary>
        /// <param name="source"></param>
        /// <param name="f"></param>
        /// <typeparam name="T1"></typeparam>
        /// <typeparam name="T2"></typeparam>
        /// <returns></returns>
        public static IEnumerable<T2> SelectValues<T1, T2>(this IEnumerable<T1> source, Func<T1, T2> f)
        {
            foreach (var x in source)
            {
                var value = f(x);
                if (value != null)
                    yield return value;
            }
        }

        /// <summary> As 'Select and FirstOrDefault' but skipping null values.
        /// Short hand for/more efficient version of 'Select(f).Where(x => x != null).FirstOrDefault()'
        /// </summary>
        public static T2 FirstNonDefault<T1, T2>(this IEnumerable<T1> source, Func<T1, T2> f) 
        {
            foreach (var x in source)
            {
                var value = f(x);
                if (Equals(value, default(T2)) == false)
                    return value;
            }

            return default(T2);
        } 


        //We need to remember the timers or they risk getting garbage collected before elapsing.
        readonly static HashSet<System.Threading.Timer> delayTimers = new HashSet<System.Threading.Timer>();

        /// <summary>
        /// Calls function after a delay.
        /// </summary>
        /// <param name="ms"></param>
        /// <param name="function"></param>
        public static void Delay(int ms, Action function)
        {
            lock (delayTimers)
            {
                System.Threading.Timer timer = null;
                timer = new System.Threading.Timer(obj =>
                    {
                        lock (delayTimers) //happens in a new thread to no race.
                        {
                            delayTimers.Remove(timer);
                        }
                        function();
                    }, null, ms, System.Threading.Timeout.Infinite);
                delayTimers.Add(timer); //see note for delayTimers.
            }
        }

        /// <summary>
        /// Merged a dictionary into another, overwriting colliding keys.
        /// </summary>
        /// <typeparam name="T1"></typeparam>
        /// <typeparam name="T2"></typeparam>
        /// <param name="srcDict"></param>
        /// <param name="dstDict"></param>
        public static void MergeInto<T1, T2>(this Dictionary<T1, T2> srcDict, Dictionary<T1, T2> dstDict)
        {
            foreach (var kv in srcDict)
            {
                dstDict[kv.Key] = kv.Value;
            }
        }

        /// <summary>
        /// Almost the same as string.Split, except it preserves split chars as 1 length strings. The process can always be reversed by String.Join("", result).
        /// </summary>
        /// <param name="str"></param>
        /// <param name="splitValues"></param>
        /// <returns></returns>
        public static IEnumerable<string> SplitPreserve(this string str, params char[] splitValues)
        {
            var splitHash = splitValues.ToHashSet();
            int offset = 0;

            for (int i = 0; i < str.Length; i++)
            {
                var c = str[i];

                if (splitHash.Contains(c))
                {
                    var newStr = str.Substring(offset, i - offset);
                    if (newStr.Length > 0) yield return newStr;

                    yield return new string(c, 1);
                    offset = i + 1;
                }
            }

            if (offset < str.Length)
            {
                yield return str.Substring(offset, str.Length - offset);
            }
        }

        struct OnceLogToken
        {
            public object Token;
            public TraceSource Log;
        }

        static HashSet<OnceLogToken> logOnceTokens = new HashSet<OnceLogToken>();
        
        /// <summary>
        /// Avoids spamming the log with errors that 
        /// should only be shown once by memorizing token and TraceSource. 
        /// </summary>
        /// <returns>True if an error was logged.</returns>
        public static bool ErrorOnce(this TraceSource log, object token, string message, params object[] args)
        {
            lock (logOnceTokens)
            {
                var logtoken = new OnceLogToken { Token = token, Log = log };
                if (!logOnceTokens.Contains(logtoken))
                {
                    log.Error(message, args);
                    logOnceTokens.Add(logtoken);
                    return true;
                }
                return false;
            }
        }

        /// <summary>
        /// Lazily reads all the lines of a file. Should only be read once.
        /// </summary>
        /// <param name="filePath"></param>
        /// <returns></returns>
        public static IEnumerable<string> ReadFileLines(string filePath)
        {
            using (var str = File.Open(filePath, FileMode.Open, FileAccess.Read, FileShare.ReadWrite))
            {
                using (var read = new StreamReader(str))
                {
                    string line;
                    while ((line = read.ReadLine()) != null)
                    {
                        yield return line;
                    }
                }
            }
        }

        public static string ConvertToUnsecureString(this System.Security.SecureString securePassword)
        {
            if (securePassword == null)
                throw new ArgumentNullException("securePassword");

            IntPtr unmanagedString = IntPtr.Zero;
            try
            {
                unmanagedString = Marshal.SecureStringToGlobalAllocUnicode(securePassword);
                return Marshal.PtrToStringUni(unmanagedString);
            }
            finally
            {
                Marshal.ZeroFreeGlobalAllocUnicode(unmanagedString);
            }
        }

        public static System.Security.SecureString ToSecureString(this string str)
        {
            System.Security.SecureString result = new System.Security.SecureString();
            foreach (var c in str)
                result.AppendChar(c);
            return result;
        }

        public static Type TypeOf(TypeCode typeCode)
        {
            switch (typeCode)
            {
                case TypeCode.Single: return typeof(float);
                case TypeCode.Double: return typeof(double);
                case TypeCode.SByte: return typeof(sbyte);
                case TypeCode.Int16: return typeof(short);
                case TypeCode.Int32: return typeof(int);
                case TypeCode.Int64: return typeof(long);
                case TypeCode.Byte: return typeof(byte);
                case TypeCode.UInt16: return typeof(ushort);
                case TypeCode.UInt32: return typeof(uint);
                case TypeCode.UInt64: return typeof(ulong);
                case TypeCode.String: return typeof(string);
                case TypeCode.Boolean: return typeof(bool);
                case TypeCode.DateTime: return typeof(DateTime);
                case TypeCode.Decimal: return typeof(decimal);
                case TypeCode.Char: return typeof(char);
            }
            return typeof(object);
        }

        public static bool IsNumeric(object obj)
        {
            switch (obj)
            {
                case float _: return true;
                case double _: return true;
                case decimal _: return true;
                case byte _: return true;
                case char _: return true;
                case sbyte _: return true;
                case short _: return true;
                case ushort _: return true;
                case int _: return true;
                case uint _: return true;
                case long _: return true;
                case ulong _: return true;
                default: return false;
            }
         
        }

        public static bool IsFinite(double value)
        {
            return false == (double.IsInfinity(value) || double.IsNaN(value));
        }

        public static bool Compatible(Version searched, Version referenced)
        {
            if (searched == null) return true;

            if (searched.Major != referenced.Major) return false;
            if (searched.Minor >= referenced.Minor) return true;

            return false;
        }

        /// <summary>
        /// 
        /// </summary>
        /// <typeparam name="T"></typeparam>
        /// <param name="e"></param>
        /// <param name="flag"></param>
        /// <param name="enabled"></param>
        /// <returns></returns>
        public static T SetFlag<T>(this T e, T flag, bool enabled) where T: struct
        {
            if (e is Enum == false)
                throw new InvalidOperationException("T must be an enum");
            int _e = (int)Convert.ChangeType(e, typeof(int));
            int _flag = (int)Convert.ChangeType(flag, typeof(int));
            int r;
            if (enabled)
                r = (_e | _flag);
            else
                r = (_e & ~_flag);

            return (T)Enum.ToObject(typeof(T), r);
        }
        static double churnDoubleNumber(string a, ref int offset)
        {
            // consider using CultureInfo.NumberFormatInfo for decimal separators.
            // this would come at a performance penalty.

            double val = 0.0;
            int neg = 1;
            bool pls = false;
            bool decfound = false;
            double dec = 1;
            while (offset < a.Length)
            {
                var c = a[offset];
                switch (c)
                {   
                    case '-':
                        if (neg == -1 || pls) return neg * val * dec;
                        neg = -1;
                        break;
                    case '.':
                        if (decfound) return neg * val * dec;
                        decfound = true;
                        break;
                    default:
                        int digit = c - '0';
                        if (digit < 0 || digit > 9)
                            return neg * val * dec;
                        val = val * 10 + digit;
                        if (decfound)
                            dec *= 0.1;
                        break;
                }
                offset += 1;
            }
            return neg * val * dec;
        }
        /// <summary>
        /// Natural compare takes numbers into account in comparison of strings. Normal sorted: [1,10,100,11,2,23,3] Natural sorted: [1,2,3,10,11,23,100]
        /// </summary>
        /// <param name="A"></param>
        /// <param name="B"></param>
        /// <returns></returns>
        public static int NaturalCompare(string A, string B)
        {
            
            if (A == null || B == null) // null -> use string.Compare behavior.
                return string.Compare(A, B);

            int ai = 0, bi = 0;
            for (; ; ai++, bi++)
            {
                if (ai == A.Length)
                {
                    if (bi == B.Length) return 0;
                    return -1;
                }
                if (bi == B.Length) return 1;
                int nextai = ai;
                double numA = churnDoubleNumber(A, ref nextai);
                int nextbi = bi;
                double numB = churnDoubleNumber(B, ref nextbi);
                if (nextai != ai && nextbi == bi) return -1;
                if (nextbi != bi && nextai == ai) return 1;
                if (nextai != ai && numA != numB)
                {
                    return numA.CompareTo(numB);
                }
                int cmp = A[ai].CompareTo(B[bi]);
                if (cmp != 0) return cmp;
            }
        }

        /// <summary> Shuffle a list in place. </summary>
        /// <typeparam name="T"></typeparam>
        /// <param name="col"></param>
        public static void Shuffle<T>(this IList<T> col)
        {
            Random rnd = new Random();
            for(int i = 0; i < col.Count;i++)
            {
                var j = rnd.Next(0, col.Count);
                var a = col[i];
                col[i] = col[j];
                col[j] = a;
            }
        }

        public static string EnumToReadableString(Enum value)
        {
            if (value == null) return null;
            var enumType = value.GetType();
            var mem = enumType.GetMember(value.ToString()).FirstOrDefault();
            if (mem != null) return mem.GetDisplayAttribute().Name;
            if (false == enumType.HasAttribute<FlagsAttribute>())
                return value.ToString();
            var zeroValue = Enum.ToObject(enumType, 0);
            if (value.Equals(zeroValue))
                return ""; // this does not happen if zeroValue is declared.

            var flags = Enum.GetValues(enumType).OfType<Enum>();
            var activeFlags = flags.Where(value.HasFlag).Except(f => f.Equals(zeroValue));
            var result = string.Join(" | ", activeFlags.Select(EnumToReadableString));
            if (string.IsNullOrEmpty(result) == false) return result;
            
            // last resort.
            var val = (long) Convert.ChangeType(value, TypeCode.Int64);
            return val.ToString(); 
        }

        public static string EnumToDescription(Enum value)
        {
            if (value == null) return null;
            var enumType = value.GetType();
            var mem = enumType.GetMember(value.ToString()).FirstOrDefault();
            // if member is null, fall back to the readable enum string (or description is null)
            return mem?.GetDisplayAttribute().Description ?? EnumToReadableString(value);
        }

        public static string SerializeToString(this TestPlan plan, bool throwOnErrors = false)
        {
            using (var mem = new MemoryStream())
            {
                var serializer = new TapSerializer();
                plan.Save(mem, serializer);
                if (throwOnErrors && serializer.Errors.Any())
                    throw new Exception(string.Join("\n", serializer.Errors));
                return Encoding.UTF8.GetString(mem.ToArray());
            }
        }
        

        public static object DeserializeFromString(string str)
        {
            return new TapSerializer().DeserializeFromString(str);
        }

        public static T DeserializeFromString<T>(string str) => (T) DeserializeFromString(str);

        class ActionDisposable : IDisposable
        {
            Action action;
            public ActionDisposable(Action action) => this.action = action;

            public void Dispose()
            {
                action();
                action = null;
            }
        }
        
        public static IDisposable WithDisposable(Action action)
        {
            return new ActionDisposable(action);
        }

        /// <summary> Gets or creates a value based on the key. This is useful for caches. </summary>
        public static V GetOrCreateValue<K, V>(this Dictionary<K, V> dictionary, K key, Func<K, V> createValue)
        {
            if (dictionary.TryGetValue(key, out V value))
                return value;
            return dictionary[key] = createValue(key);
        }

        public static string BytesToReadable(long bytes)
        {
            if (bytes < 1000) return $"{bytes} B";
            if (bytes < 1000000) return $"{bytes/1000.0:0.00} kB";
            if (bytes < 1000000000 )return $"{bytes/1000000.0:0.00} MB";
            return $"{bytes/1000000000.0:0.00} GB";
        }
    }

    static internal class Sequence
    {
        /// <summary> Turns item into a one element array, unless it is null.</summary>
        public static T[] AsSingle<T>(this T item) => item == null ? Array.Empty<T>() : new[] {item};
        
        public static int Count(this IEnumerable e)
        {
            if (e is IList l) return l.Count;
            int c = 0;
            foreach (var _ in e)
                c++;
            return c;
        }
        
        /// <summary>
        /// Like distinct but keeps the last item. Returns List because we need to iterate until last element anyway.
        /// </summary>
        /// <typeparam name="T"></typeparam>
        /// <param name="items"></param>
        /// <returns></returns>
        public static List<T> DistinctLast<T>(this IEnumerable<T> items)
        {
            Dictionary<T, int> d = new Dictionary<T, int>();
            int i = 0;
            foreach (var item in items)
            {
                d[item] = i;
                i++;
            }
            return d.OrderBy(kv => kv.Value).Select(kv => kv.Key).ToList();
        }
        
                internal static int ProcessPattern<T1>(IEnumerator objs, Action<T1> f1)
        {
            while (objs.MoveNext())
            {
                switch (objs.Current)
                {
                    case T1 t:
                        f1(t);
                        return 1;
                }
            }
            return 0;
        }
        
        internal static int ProcessPattern<T1, T2>(IEnumerator objs, Action<T1> f1, Action<T2> f2 )
        {
            while (objs.MoveNext())
            {
                switch (objs.Current)
                {
                    case T1 t:
                        f1(t); 
                        return 1 + ProcessPattern(objs, f2);
                    case T2 t:
                        f2(t);
                        return 1 + ProcessPattern(objs, f1);
                }
            }
            return 0;
        }
        
        internal static int ProcessPattern<T1, T2, T3>(IEnumerator objs, Action<T1> f1, Action<T2> f2, Action<T3> f3 )
        {
            while (objs.MoveNext())
            {
                switch (objs.Current)
                {
                    case T1 t:
                        f1(t); 
                        return 1 + ProcessPattern(objs, f2, f3);
                    case T2 t:
                        f2(t);
                        return 1 + ProcessPattern(objs, f1, f3);
                    case T3 t:
                        f3(t);
                        return 1 + ProcessPattern(objs, f1, f2);
                }
            }
            return 0;
        }

        /// <summary> Adds elements that arent null to the list. </summary>
        internal static void AddExceptNull<T>(this ICollection<T> list, T x)
        {
            if (x != null)
                list.Add(x);
        }
        
        internal static int ProcessPattern<T1, T2, T3, T4>(IEnumerator objs, Action<T1> f1, Action<T2> f2, Action<T3> f3, Action<T4> f4 )
        {
            while (objs.MoveNext())
            {
                switch (objs.Current)
                {
                    case T1 t:
                        f1(t); 
                        return 1 + ProcessPattern(objs, f2, f3, f4);
                    case T2 t:
                        f2(t);
                        return 1 + ProcessPattern(objs, f1, f3, f4);
                    case T3 t:
                        f3(t);
                        return 1 + ProcessPattern(objs, f1, f2, f4);
                    case T4 t:
                        f4(t);
                        return 1 + ProcessPattern(objs, f1, f2, f3);
                }
            }
            return 0;
        }
        
        public static int ProcessPattern<T1, T2, T3, T4, T5>(IEnumerator objs, Action<T1> f1, Action<T2> f2, Action<T3> f3, Action<T4> f4 , Action<T5> f5 )
        {
            while (objs.MoveNext())
            {
                switch (objs.Current)
                {
                    case T1 t:
                        f1(t); 
                        return 1 + ProcessPattern(objs, f2, f3, f4, f5);
                    case T2 t:
                        f2(t);
                        return 1 + ProcessPattern(objs, f1, f3, f4, f5);
                    case T3 t:
                        f3(t);
                        return 1 + ProcessPattern(objs, f1, f2, f4, f5);
                    case T4 t:
                        f4(t);
                        return 1 + ProcessPattern(objs, f1, f2, f3, f5);
                    case T5 t:
                        f5(t);
                        return 1 + ProcessPattern(objs, f1, f2, f3, f4);
                }
            }
            return 0;
        }
        
        public static int ProcessPattern<T1, T2, T3, T4, T5, T6>(IEnumerator objs, Action<T1> f1, Action<T2> f2, Action<T3> f3, Action<T4> f4 , Action<T5> f5, Action<T6> f6 )
        {
            while (objs.MoveNext())
            {
                switch (objs.Current)
                {
                    case T1 t:
                        f1(t); 
                        return 1 + ProcessPattern(objs, f2, f3, f4, f5, f6);
                    case T2 t:
                        f2(t);
                        return 1 + ProcessPattern(objs, f1, f3, f4, f5, f6);
                    case T3 t:
                        f3(t);
                        return 1 + ProcessPattern(objs, f1, f2, f4, f5,f6);
                    case T4 t:
                        f4(t);
                        return 1 + ProcessPattern(objs, f1, f2, f3, f5,f6);
                    case T5 t:
                        f5(t);
                        return 1 + ProcessPattern(objs, f1, f2, f3, f4,f6);
                    case T6 t:
                        f6(t);
                        return 1 + ProcessPattern(objs, f1, f2, f3, f4, f5);
                }
            }
            return 0;
        }
        
        public static int ProcessPattern<T1, T2>(IEnumerable<object> objs, Action<T1> f1, Action<T2> f2)
        {
            using (var e = objs.GetEnumerator())
                return ProcessPattern(e, f1, f2);
        }
        
        public static int ProcessPattern<T1, T2, T3>(IEnumerable<object> objs, Action<T1> f1, Action<T2> f2, Action<T3> f3)
        {
            using (var e = objs.GetEnumerator())
                return ProcessPattern(e, f1, f2, f3);
        }
        public static int ProcessPattern<T1, T2, T3, T4>(IEnumerable<object> objs, Action<T1> f1, Action<T2> f2, Action<T3> f3, Action<T4> f4)
        {
            using (var e = objs.GetEnumerator())
                return ProcessPattern(e, f1, f2, f3, f4);
        }
        public static int ProcessPattern<T1, T2, T3, T4, T5>(IEnumerable<object> objs, Action<T1> f1, Action<T2> f2, Action<T3> f3, Action<T4> f4, Action<T5> f5)
        {
            using (var e = objs.GetEnumerator())
                return ProcessPattern(e, f1, f2, f3, f4, f5);
        }
        public static int ProcessPattern<T1, T2, T3, T4, T5, T6>(IEnumerable<object> objs, Action<T1> f1, Action<T2> f2, Action<T3> f3, Action<T4> f4, Action<T5> f5, Action<T6> f6)
        {
            using (var e = objs.GetEnumerator())
                return ProcessPattern(e, f1, f2, f3, f4, f5, f6);
        }

<<<<<<< HEAD
        /// <summary>
        /// Count the number of elements in an enumerable.
        /// </summary>
        public static int Count(this IEnumerable enumerable)
        {
            if (enumerable is ICollection col)
                return col.Count;
            int c = 0;
            foreach (var _ in enumerable)
                c++;
            return c;
        }

        /// <summary>
        /// iterates lists and generates pairs of each list. Once the end is reached for one of the lists, execution stops. 
        /// </summary>
        public static IEnumerable<(T1, T2)> Pairwise<T1, T2>(this IEnumerable<T1> a, IEnumerable<T2> b)
        {
            using(var ia = a.GetEnumerator())
            using (var ib = b.GetEnumerator())
            {
                while (ia.MoveNext() && ib.MoveNext())
                {
                    yield return (ia.Current, ib.Current);
                }
            }
=======
        public static void Append<T>(ref T[]  array, params T[] appendage)
        {
            int preLen = array.Length;
            Array.Resize(ref array, array.Length + appendage.Length);
            Array.Copy(appendage, 0, array, preLen, appendage.Length);
>>>>>>> ba332738
        }
    }

    internal class Time
    {
        /// <summary>
        /// A TimeSpan from seconds that does not truncate at milliseconds.
        /// </summary>
        /// <param name="seconds"></param>
        /// <returns></returns>
        public static TimeSpan FromSeconds(double seconds)
        {
            return TimeSpan.FromTicks((long)(seconds * 1E7));

        }
    }

    /// <summary>
    /// for sharing data between processes.
    /// </summary>
    class MemoryMappedApi : IDisposable
    {
        /// <summary>
        /// The name of the API, e.g the file where the data is shared.
        /// </summary>
        public readonly string Name;
        MemoryMappedFile mappedFile;
        MemoryStream storedData = new MemoryStream();
        uint user;

        /// <summary>
        /// Creates a memory mapepd API.
        /// </summary>
        /// <param name="name"></param>
        public MemoryMappedApi(string name)
        {
            Name = name;
            try
            {
                mappedFile = MemoryMappedFile.OpenExisting(Name);
                using (var accessor = mappedFile.CreateViewAccessor())
                    accessor.Write(0, user = accessor.ReadUInt32(0) + 1);
            }
            catch (FileNotFoundException)
            {   // This is OK.
                user = 0;
            }
        }

        /// <summary>
        /// Creates a MemoryMappedApi with a globally unique name.
        /// </summary>
        public MemoryMappedApi(): this(Guid.NewGuid().ToString())
        {
        }
        
        /// <summary>
        /// Writes the data to the memory mapped file. 
        /// </summary>
        public void Persist()
        {
            if (mappedFile != null)
                mappedFile.Dispose();

            mappedFile = MemoryMappedFile.CreateNew(Name, 4 + storedData.Length);
            storedData.Position = 0;
            using (var stream = mappedFile.CreateViewStream(4,storedData.Length))
            {
                storedData.CopyTo(stream);
                stream.Flush();
            }
        }
        

        /// <summary>
        /// Wait for the user id written in the file to increment, which means that it has been opened by another process.
        /// </summary>
        public void WaitForHandover()
        {
            while(mappedFile != null)
            {
                using(var access = mappedFile.CreateViewAccessor())
                {
                    if(user == access.ReadUInt32(0))
                    {
                        System.Threading.Thread.Sleep(20);
                        continue;
                    }
                    break;
                }
            }
        }
        
        /// <summary>
        /// Same as WaitForHandover but async.
        /// </summary>
        /// <returns></returns>
        public Task WaitForHandoverAsync()
        {
            return Task.Run(new Action(WaitForHandover));
        }

        /// <summary>
        /// Write a dataobject to the stream.
        /// </summary>
        /// <typeparam name="T"></typeparam>
        /// <param name="data"></param>
        public void Write<T>(T data) where T : IConvertible
        {
            if (typeof(T) == typeof(string))
            {
                Write((string)(object)data);
                return;
            }
            var typecode = Type.GetTypeCode(data.GetType());
            if (typecode == TypeCode.Empty || typecode == TypeCode.Object)
                throw new NotSupportedException("Type {0} is not a primitive type. See TypeCode to find supported versions of T[]");
            write(typecode);
            write(toByteArray(data));
        }

        /// <summary>
        /// Writes an array to the stream. The element type must be one of the supported ones.
        /// </summary>
        /// <typeparam name="T"></typeparam>
        /// <param name="data"></param>
        public void Write<T>(T[] data) where T : IConvertible
        {
            var newtypecode = Type.GetTypeCode(typeof(T));
            if (newtypecode == TypeCode.Empty || newtypecode == TypeCode.Object)
                throw new NotSupportedException("Type {0} is not a primitive type. See TypeCode to find supported versions of T[]");
            var newtypecode2 = 64 + (byte)newtypecode;
            write((TypeCode)newtypecode2);
            write(toByteArray(data));
        }
        
        /// <summary>
        /// Write a string to the stream.
        /// </summary>
        /// <param name="data"></param>
        public void Write(string data)
        {
            write(TypeCode.String);
            write(System.Text.Encoding.UTF8.GetBytes(data));
        }

        /// <summary>
        /// Start reading from the beginning.
        /// </summary>
        public void ReadRewind()
        {
            readOffset = 4;
        }

        /// <summary>
        /// Get a stream pointing to the next object.
        /// </summary>
        /// <returns></returns>
        public Stream ReadStream()
        {
            long offset = readOffset;
            int length = 0;
            using (var readstream = mappedFile.CreateViewStream(readOffset, 0, MemoryMappedFileAccess.Read))
            {
                readTypeCode(readstream); // read type code
                length = readLen(readstream);
                offset += readstream.Position;
                readOffset += readstream.Position + length;
            }
            return mappedFile.CreateViewStream(offset, length, MemoryMappedFileAccess.ReadWrite);
        }

        /// <summary>
        /// Reads an object from the stream.
        /// </summary>
        /// <typeparam name="T"></typeparam>
        /// <returns></returns>
        public T Read<T>()
        {
            return (T)Read();
        }

        public virtual void Dispose()
        {
            if (mappedFile != null)
            {
                mappedFile.Dispose();
                mappedFile = null;
            }
        }

        /// <summary>
        /// Read an object from the mapped file. It will then increment the read offset, so next time read is called the next item will be retrived.
        /// </summary>
        /// <returns></returns>
        public object Read()
        {
            using (var readstream = mappedFile.CreateViewStream(readOffset, 0, MemoryMappedFileAccess.Read))
            {
                var typecode = readTypeCode(readstream);
                object obj;
                if ((byte)typecode > 64)
                {
                    typecode = typecode - 64;
                    var bytes = read(readstream);
                    obj = arrayFromByteArray(bytes, Utils.TypeOf(typecode));
                }
                else
                {
                    var bytes = read(readstream);
                    obj = fromByteArray(bytes, Utils.TypeOf(typecode));
                }
                readOffset += readstream.Position;
                return obj;
            }
        }

        void write(byte[] data)
        {
            var len = BitConverter.GetBytes(data.Length);
            storedData.Write(len, 0, len.Length);
            storedData.Write(data, 0, data.Length);
        }

        void write(TypeCode code)
        {
            storedData.WriteByte((byte)code);
        }

        TypeCode readTypeCode(Stream str)
        {
            return (TypeCode)str.ReadByte();
        }

        byte[] read(Stream stream)
        {
            byte[] len = new byte[4];
            stream.Read(len, 0, len.Length);
            var length = BitConverter.ToInt32(len, 0);
            byte[] buffer = new byte[length];
            stream.Read(buffer, 0, buffer.Length);
            return buffer;
        }
        
        int readLen(Stream stream)
        {
            byte[] len = new byte[4];
            stream.Read(len, 0, len.Length);
            var length = BitConverter.ToInt32(len, 0);
            return length;
        }

        byte[] toByteArray(object value)
        {
            int rawsize = Marshal.SizeOf(value);
            byte[] rawdata = new byte[rawsize];
            GCHandle handle =
                GCHandle.Alloc(rawdata,
                GCHandleType.Pinned);
            Marshal.StructureToPtr(value,
                handle.AddrOfPinnedObject(),
                false);
            handle.Free();
            return rawdata;
        }

        byte[] toByteArray<T>(T[] array)
        {
            if (array.Length == 0) return new byte[0];
            int elemSize = Marshal.SizeOf(array[0]);
            byte[] rawdata = new byte[elemSize * array.Length];
            GCHandle handle =
                GCHandle.Alloc(rawdata,
                GCHandleType.Pinned);
            var addr = Marshal.UnsafeAddrOfPinnedArrayElement(array, 0);
            Marshal.Copy(addr, rawdata, 0, rawdata.Length);
            handle.Free();
            return rawdata;
        }

        Array arrayFromByteArray(byte[] bytearray, Type ElementType)
        {
            if (ElementType == typeof(byte))
                return bytearray;
            int elementSize = Marshal.SizeOf(ElementType);
            Array array = Array.CreateInstance(ElementType, bytearray.Length / elementSize);
            GCHandle handle2 =
                GCHandle.Alloc(array,
                GCHandleType.Pinned);
            var addr2 = Marshal.UnsafeAddrOfPinnedArrayElement(array, 0);
            Marshal.Copy(bytearray, 0, addr2, bytearray.Length);
            return array;
        }

        T fromByteArray<T>(byte[] rawValue)
        {
            GCHandle handle = GCHandle.Alloc(rawValue, GCHandleType.Pinned);
            T structure = (T)Marshal.PtrToStructure(handle.AddrOfPinnedObject(), typeof(T));
            handle.Free();
            return structure;
        }

        object fromByteArray(byte[] rawValue, Type t)
        {
            if (t == typeof(string))
                return System.Text.Encoding.UTF8.GetString(rawValue);
            GCHandle handle = GCHandle.Alloc(rawValue, GCHandleType.Pinned);
            object structure = Marshal.PtrToStructure(handle.AddrOfPinnedObject(), t);
            handle.Free();
            return structure;
        }
        
        long readOffset = 4;
    }
    
    /// <summary> Invoke an action after a timeout, unless canceled. </summary>
    class TimeoutOperation : IDisposable
    {
        TimeoutOperation(TimeSpan timeout, Action action)
        {
            this.timeout = timeout;
            this.action = action;
            tokenSource = new CancellationTokenSource(timeout);
        }
        Action action;
        TimeSpan timeout;
        /// <summary> Estimate of how long it takes for the user to loose patience.</summary>
        static readonly TimeSpan DefaultTimeout = TimeSpan.FromSeconds(2);

        CancellationTokenSource tokenSource;
        bool isCompleted = false;
        void wait()
        {
            try
            {
                if (!tokenSource.IsCancellationRequested && WaitHandle.WaitTimeout == WaitHandle.WaitAny(new WaitHandle[] { tokenSource.Token.WaitHandle, TapThread.Current.AbortToken.WaitHandle }, timeout))
                    action();
            }
            finally
            {
                tokenSource.Dispose();
                isCompleted = true;
            }
        }

        /// <summary> Creates a new TimeoutOperation with a specific timeout. </summary>
        /// <param name="timeout"></param>
        /// <param name="actionOnTimeout"></param>
        /// <returns></returns>
        public static TimeoutOperation Create(TimeSpan timeout, Action actionOnTimeout)
        {
            TimeoutOperation operation = new TimeoutOperation(timeout, actionOnTimeout);
            TapThread.Start(operation.wait, "Timeout");
            return operation;
        }

        /// <summary> Creates a timeout operation with the default timeout. </summary>
        /// <param name="actionOnTimeout"></param>
        /// <returns></returns>
        public static TimeoutOperation Create(Action actionOnTimeout)
        {
            return Create(DefaultTimeout, actionOnTimeout);
        }

        /// <summary>
        /// Cancel invoking the action after the timeout.
        /// </summary>
        public void Cancel()
        {
            try
            {
                if (!isCompleted)
                    tokenSource.Cancel();
            }
            catch (ObjectDisposedException)
            {

            }
        }

        public void Dispose()
        {
            Cancel();
        }
    }


    internal static class ResultStoreExtensions
    {
        /// <summary>
        /// Ensures that we get a valid expected duration, which is a positive double number. Otherwise is null.
        /// </summary>
        /// <param name="store">The Result Store to be extended.</param>
        /// <param name="log">The Log where to write details in case of exceptions.</param>
        /// <param name="testStepRun">The Test Step Run to measure the average on.</param>
        /// <param name="estimatedWindowLength">The estimated window lenght.</param>
        /// <returns>Returs a nullable double, which whether is null in case no average is retrieved or a positive average duration.</returns>
        public static double? EnsurePositiveAverageDurationForStep(this IResultStore store, TraceSource log, TestStepRun testStepRun, int estimatedWindowLength)
        {
            double? expectedDuration = null;
            try
            {
                expectedDuration = store.GetAverageDuration(testStepRun, estimatedWindowLength)?.TotalSeconds;
                if (expectedDuration != null && expectedDuration < 0.0)
                {
                    expectedDuration = null;
                }
            }
            catch (Exception ex)
            {
                if (Utils.ErrorOnce(log, testStepRun, "Unable to Get Average Duration, because: '{0}'", ex))
                {
                    log.Debug(ex);
                }
                expectedDuration = null;
            }
            return expectedDuration;
        }

        /// <summary>
        /// Ensures that we get a valid expected duration, which is a positive double number. Otherwise is null.
        /// </summary>
        /// <param name="store">The Result Store to be extended.</param>
        /// <param name="log">The Log where to write details in case of exceptions.</param>
        /// <param name="testPlanRun">The Test Plan Run to measure the average on.</param>
        /// <param name="estimatedWindowLength">The estimated window lenght.</param>
        /// <returns>Returs a nullable double, which whether is null in case no average is retrieved or a positive average duration.</returns>
        public static double? EnsurePositiveAverageDurationForPlan(this IResultStore store, TraceSource log, TestPlanRun testPlanRun, int estimatedWindowLength)
        {
            double? expectedDuration = null;
            try
            {
                expectedDuration = store.GetAverageDuration(testPlanRun, estimatedWindowLength)?.TotalSeconds;
                if (expectedDuration != null && expectedDuration < 0.0)
                {
                    expectedDuration = null;
                }
            }
            catch (Exception ex)
            {
                if (Utils.ErrorOnce(log, testPlanRun, "Unable to Get Average Duration, because: '{0}'", ex))
                {
                    log.Debug(ex);
                }
                expectedDuration = null;
            }
            return expectedDuration;
        }
    }

}<|MERGE_RESOLUTION|>--- conflicted
+++ resolved
@@ -1779,7 +1779,6 @@
                 return ProcessPattern(e, f1, f2, f3, f4, f5, f6);
         }
 
-<<<<<<< HEAD
         /// <summary>
         /// Count the number of elements in an enumerable.
         /// </summary>
@@ -1806,13 +1805,13 @@
                     yield return (ia.Current, ib.Current);
                 }
             }
-=======
+        }
+
         public static void Append<T>(ref T[]  array, params T[] appendage)
         {
             int preLen = array.Length;
             Array.Resize(ref array, array.Length + appendage.Length);
             Array.Copy(appendage, 0, array, preLen, appendage.Length);
->>>>>>> ba332738
         }
     }
 
