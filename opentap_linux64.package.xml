--- conflicted
+++ resolved
@@ -31,8 +31,9 @@
     <File Path="tap"/>
     <File Path="tap.runtimeconfig.json"/>
     <File Path="Dependencies\System.Runtime.InteropServices.RuntimeInformation.4.0.2.0\System.Runtime.InteropServices.RuntimeInformation.dll"  SourcePath="System.Runtime.InteropServices.RuntimeInformation.dll"/>
-
-<<<<<<< HEAD
+    <File Path="x64/libgit2-4aecb64.so.linux-x64"  />
+    <File Path="x64/libgit2-4aecb64.so.redhat"  />
+    <File Path="x64/libgit2-4aecb64.so.ubuntu"  />
     <!-- License Texts -->
     <File Path="LICENSE.txt"  SourcePath="LICENSE.txt"/>
     <File Path="Dependencies\LibGit2Sharp.0.25.0.0\LICENSE.txt" SourcePath="libgit2sharp.license.md"  />
@@ -49,190 +50,6 @@
     <File Path="Dependencies/System.Linq.4.1.2.0/LICENSE.txt"                       SourcePath="dotnet_library_license.txt"/>
     <File Path="Dependencies/DotNet.Glob.3.0.1.0/LICENSE.txt"                       SourcePath="Dotnet.Glob.License.txt"  />
     <File Path="Dependencies/Newtonsoft.Json.12.0.0.0/LICENSE.txt"                  SourcePath="newtonsoft_mit_license.txt" />
-=======
-    <File Path="LibGit2Sharp.dll"  />
-    <File Path="x64/libgit2-4aecb64.so.linux-x64"  />
-    <File Path="x64/libgit2-4aecb64.so.redhat"  />
-    <File Path="x64/libgit2-4aecb64.so.ubuntu"  />
-    <File Path="libclrjit.so"  />
-    <File Path="libcoreclr.so"  />
-    <File Path="libcoreclrtraceptprovider.so"  />
-    <File Path="libdbgshim.so"  />
-    <File Path="libhostfxr.so"  />
-    <File Path="libhostpolicy.so"  />
-    <File Path="libmscordaccore.so"  />
-    <File Path="libmscordbi.so"  />
-    <File Path="libsos.so"  />
-    <File Path="libsosplugin.so"  />
-    <File Path="System.Globalization.Native.so"  />
-    <File Path="System.IO.Compression.Native.so"  />
-    <File Path="System.Native.so"  />
-    <File Path="System.Net.Http.Native.so"  />
-    <File Path="System.Net.Security.Native.so"  />
-    <File Path="System.Security.Cryptography.Native.OpenSsl.so"  />
-    <File Path="Microsoft.CodeAnalysis.CSharp.dll"  />
-    <File Path="Microsoft.CodeAnalysis.dll"  />
-    <File Path="Microsoft.CSharp.dll"  />
-    <File Path="Microsoft.VisualBasic.dll"  />
-    <File Path="Microsoft.Win32.Primitives.dll"  />
-    <File Path="Microsoft.Win32.Registry.dll"  />
-    <File Path="Mono.Cecil.dll"  />
-    <File Path="mscorlib.dll"  />
-    <File Path="netstandard.dll"  />
-    <File Path="SOS.NETCore.dll"  />
-    <File Path="System.AppContext.dll"  />
-    <File Path="System.Buffers.dll"  />
-    <File Path="System.Collections.Concurrent.dll"  />
-    <File Path="System.Collections.dll"  />
-    <File Path="System.Collections.Immutable.dll"  />
-    <File Path="System.Collections.NonGeneric.dll"  />
-    <File Path="System.Collections.Specialized.dll"  />
-    <File Path="System.ComponentModel.Annotations.dll"  />
-    <File Path="System.ComponentModel.DataAnnotations.dll"  />
-    <File Path="System.ComponentModel.dll"  />
-    <File Path="System.ComponentModel.EventBasedAsync.dll"  />
-    <File Path="System.ComponentModel.Primitives.dll"  />
-    <File Path="System.ComponentModel.TypeConverter.dll"  />
-    <File Path="System.Configuration.dll"  />
-    <File Path="System.Console.dll"  />
-    <File Path="System.Core.dll"  />
-    <File Path="System.Data.Common.dll"  />
-    <File Path="System.Data.dll"  />
-    <File Path="System.Diagnostics.Contracts.dll"  />
-    <File Path="System.Diagnostics.Debug.dll"  />
-    <File Path="System.Diagnostics.DiagnosticSource.dll"  />
-    <File Path="System.Diagnostics.FileVersionInfo.dll"  />
-    <File Path="System.Diagnostics.Process.dll"  />
-    <File Path="System.Diagnostics.StackTrace.dll"  />
-    <File Path="System.Diagnostics.TextWriterTraceListener.dll"  />
-    <File Path="System.Diagnostics.Tools.dll"  />
-    <File Path="System.Diagnostics.TraceSource.dll"  />
-    <File Path="System.Diagnostics.Tracing.dll"  />
-    <File Path="System.dll"  />
-    <File Path="System.Drawing.dll"  />
-    <File Path="System.Drawing.Primitives.dll"  />
-    <File Path="System.Dynamic.Runtime.dll"  />
-    <File Path="System.Globalization.Calendars.dll"  />
-    <File Path="System.Globalization.dll"  />
-    <File Path="System.Globalization.Extensions.dll"  />
-    <File Path="System.IO.Compression.dll"  />
-    <File Path="System.IO.Compression.Brotli.dll"  />
-    <File Path="System.IO.Compression.FileSystem.dll"  />
-    <File Path="System.IO.Compression.ZipFile.dll"  />
-    <File Path="System.IO.dll"  />
-    <File Path="System.IO.FileSystem.AccessControl.dll"  />
-    <File Path="System.IO.FileSystem.dll"  />
-    <File Path="System.IO.FileSystem.DriveInfo.dll"  />
-    <File Path="System.IO.FileSystem.Primitives.dll"  />
-    <File Path="System.IO.FileSystem.Watcher.dll"  />
-    <File Path="System.IO.IsolatedStorage.dll"  />
-    <File Path="System.IO.MemoryMappedFiles.dll"  />
-    <File Path="System.IO.Packaging.dll"  />
-    <File Path="System.IO.Pipes.dll"  />
-    <File Path="System.IO.Pipes.AccessControl.dll"  />
-    <File Path="System.IO.UnmanagedMemoryStream.dll"  />
-    <File Path="System.Linq.dll"  />
-    <File Path="System.Linq.Expressions.dll"  />
-    <File Path="System.Linq.Parallel.dll"  />
-    <File Path="System.Linq.Queryable.dll"  />
-    <File Path="System.Memory.dll"  />
-    <File Path="System.Net.dll"  />
-    <File Path="System.Net.Http.dll"  />
-    <File Path="System.Net.HttpListener.dll"  />
-    <File Path="System.Net.Mail.dll"  />
-    <File Path="System.Net.NameResolution.dll"  />
-    <File Path="System.Net.NetworkInformation.dll"  />
-    <File Path="System.Net.Ping.dll"  />
-    <File Path="System.Net.Primitives.dll"  />
-    <File Path="System.Net.Requests.dll"  />
-    <File Path="System.Net.Security.dll"  />
-    <File Path="System.Net.ServicePoint.dll"  />
-    <File Path="System.Net.Sockets.dll"  />
-    <File Path="System.Net.WebClient.dll"  />
-    <File Path="System.Net.WebHeaderCollection.dll"  />
-    <File Path="System.Net.WebProxy.dll"  />
-    <File Path="System.Net.WebSockets.Client.dll"  />
-    <File Path="System.Net.WebSockets.dll"  />
-    <File Path="System.Numerics.dll"  />
-    <File Path="System.Numerics.Vectors.dll"  />
-    <File Path="System.ObjectModel.dll"  />
-    <File Path="System.Private.CoreLib.dll"  />
-    <File Path="System.Private.DataContractSerialization.dll"  />
-    <File Path="System.Private.Uri.dll"  />
-    <File Path="System.Private.Xml.dll"  />
-    <File Path="System.Private.Xml.Linq.dll"  />
-    <File Path="System.Reflection.DispatchProxy.dll"  />
-    <File Path="System.Reflection.dll"  />
-    <File Path="System.Reflection.Emit.dll"  />
-    <File Path="System.Reflection.Emit.ILGeneration.dll"  />
-    <File Path="System.Reflection.Emit.Lightweight.dll"  />
-    <File Path="System.Reflection.Extensions.dll"  />
-    <File Path="System.Reflection.Metadata.dll"  />
-    <File Path="System.Reflection.Primitives.dll"  />
-    <File Path="System.Reflection.TypeExtensions.dll"  />
-    <File Path="System.Resources.Reader.dll"  />
-    <File Path="System.Resources.ResourceManager.dll"  />
-    <File Path="System.Resources.Writer.dll"  />
-    <File Path="System.Runtime.CompilerServices.VisualC.dll"  />
-    <File Path="System.Runtime.dll"  />
-    <File Path="System.Runtime.Extensions.dll"  />
-    <File Path="System.Runtime.Handles.dll"  />
-    <File Path="System.Runtime.InteropServices.dll"  />
-    <File Path="System.Runtime.InteropServices.RuntimeInformation.dll"  />
-    <File Path="System.Runtime.InteropServices.WindowsRuntime.dll"  />
-    <File Path="System.Runtime.Loader.dll"  />
-    <File Path="System.Runtime.Numerics.dll"  />
-    <File Path="System.Runtime.Serialization.dll"  />
-    <File Path="System.Runtime.Serialization.Formatters.dll"  />
-    <File Path="System.Runtime.Serialization.Json.dll"  />
-    <File Path="System.Runtime.Serialization.Primitives.dll"  />
-    <File Path="System.Runtime.Serialization.Xml.dll"  />
-    <File Path="System.Security.AccessControl.dll"  />
-    <File Path="System.Security.Claims.dll"  />
-    <File Path="System.Security.Cryptography.Algorithms.dll"  />
-    <File Path="System.Security.Cryptography.Cng.dll"  />
-    <File Path="System.Security.Cryptography.Csp.dll"  />
-    <File Path="System.Security.Cryptography.Encoding.dll"  />
-    <File Path="System.Security.Cryptography.OpenSsl.dll"  />
-    <File Path="System.Security.Cryptography.Primitives.dll"  />
-    <File Path="System.Security.Cryptography.X509Certificates.dll"  />
-    <File Path="System.Security.dll"  />
-    <File Path="System.Security.Principal.dll"  />
-    <File Path="System.Security.Principal.Windows.dll"  />
-    <File Path="System.Security.SecureString.dll"  />
-    <File Path="System.ServiceModel.Web.dll"  />
-    <File Path="System.ServiceProcess.dll"  />
-    <File Path="System.Text.Encoding.CodePages.dll"  />
-    <File Path="System.Text.Encoding.dll"  />
-    <File Path="System.Text.Encoding.Extensions.dll"  />
-    <File Path="System.Text.RegularExpressions.dll"  />
-    <File Path="System.Threading.dll"  />
-    <File Path="System.Threading.Overlapped.dll"  />
-    <File Path="System.Threading.Tasks.Dataflow.dll"  />
-    <File Path="System.Threading.Tasks.dll"  />
-    <File Path="System.Threading.Tasks.Extensions.dll"  />
-    <File Path="System.Threading.Tasks.Parallel.dll"  />
-    <File Path="System.Threading.Thread.dll"  />
-    <File Path="System.Threading.ThreadPool.dll"  />
-    <File Path="System.Threading.Timer.dll"  />
-    <File Path="System.Transactions.dll"  />
-    <File Path="System.Transactions.Local.dll"  />
-    <File Path="System.ValueTuple.dll"  />
-    <File Path="System.Web.dll"  />
-    <File Path="System.Web.HttpUtility.dll"  />
-    <File Path="System.Windows.dll"  />
-    <File Path="System.Xml.dll"  />
-    <File Path="System.Xml.Linq.dll"  />
-    <File Path="System.Xml.ReaderWriter.dll"  />
-    <File Path="System.Xml.Serialization.dll"  />
-    <File Path="System.Xml.XDocument.dll"  />
-    <File Path="System.Xml.XmlDocument.dll"  />
-    <File Path="System.Xml.XmlSerializer.dll"  />
-    <File Path="System.Xml.XPath.dll"  />
-    <File Path="System.Xml.XPath.XDocument.dll"  />
-    <File Path="WindowsBase.dll"  />
-    <File Path="Demonstration.TapPackage"  />
->>>>>>> 91c7375e
   </Files>
   <PackageActionExtensions>
     <ActionStep ActionName="install" ExeFile="chmod" Arguments="+x tap"  />
