--- conflicted
+++ resolved
@@ -3,10 +3,7 @@
 // License, v. 2.0. If a copy of the MPL was not distributed with this
 // file, you can obtain one at http://mozilla.org/MPL/2.0/.
 using System;
-<<<<<<< HEAD
 using System.ComponentModel;
-=======
->>>>>>> f991ab24
 using System.IO;
 using OpenTap.Cli;
 using System.Threading;
@@ -156,18 +153,9 @@
                 if(string.IsNullOrEmpty(pkg.RawVersion))
                     log.Warning($"Package version is {pkg.Version} due to blank or missing 'Version' XML attribute in 'Package' element");
 
-<<<<<<< HEAD
-                pkg.CreatePackage(tmpFile, IgnoreMissingPlugins, IgnoreMissingFiles);
-
-                if (OutputPaths == null || OutputPaths.Length == 0)
-                    OutputPaths = new string[1] { "" };
-
-                foreach (var outputPath in OutputPaths)
-=======
                 using (var str = new FileStream(tmpFile, FileMode.Create, FileAccess.ReadWrite, FileShare.ReadWrite, 4096, FileOptions.DeleteOnClose))
->>>>>>> f991ab24
-                {
-                    pkg.CreatePackage(str);
+                {
+                    pkg.CreatePackage(str, IgnoreMissingPlugins, IgnoreMissingFiles);
                     if (OutputPaths == null || OutputPaths.Length == 0)
                         OutputPaths = new string[1] {""};
 
